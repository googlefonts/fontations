//! Support for scaling CFF outlines.

mod hint;

use super::{common::OutlinesCommon, OutlinePen};
use hint::{HintParams, HintState, HintingSink};
use read_fonts::{
    tables::{
        postscript::{
            charstring::{self, CommandSink},
            dict, BlendState, Error, FdSelect, Index,
        },
        variations::ItemVariationStore,
    },
    types::{F2Dot14, Fixed, GlyphId},
    FontData, FontRead, ReadError, TableProvider,
};
use std::ops::Range;

/// Type for loading, scaling and hinting outlines in CFF/CFF2 tables.
///
/// The skrifa crate provides a higher level interface for this that handles
/// caching and abstracting over the different outline formats. Consider using
/// that if detailed control over resources is not required.
///
/// # Subfonts
///
/// CFF tables can contain multiple logical "subfonts" which determine the
/// state required for processing some subset of glyphs. This state is
/// accessed using the [`FDArray and FDSelect`](https://adobe-type-tools.github.io/font-tech-notes/pdfs/5176.CFF.pdf#page=28)
/// operators to select an appropriate subfont for any given glyph identifier.
/// This process is exposed on this type with the
/// [`subfont_index`](Self::subfont_index) method to retrieve the subfont
/// index for the requested glyph followed by using the
/// [`subfont`](Self::subfont) method to create an appropriately configured
/// subfont for that glyph.
#[derive(Clone)]
pub(crate) struct Outlines<'a> {
    pub(crate) common: OutlinesCommon<'a>,
    offset_data: FontData<'a>,
    global_subrs: Index<'a>,
    top_dict: TopDict<'a>,
    version: u16,
    units_per_em: u16,
}

impl<'a> Outlines<'a> {
    /// Creates a new scaler for the given font.
    ///
    /// This will choose an underlying CFF2 or CFF table from the font, in that
    /// order.
    pub fn new(common: &OutlinesCommon<'a>) -> Option<Self> {
        let units_per_em = common.font.head().ok()?.units_per_em();
        Self::from_cff2(common, units_per_em).or_else(|| Self::from_cff(common, units_per_em))
    }

    pub fn from_cff(common: &OutlinesCommon<'a>, units_per_em: u16) -> Option<Self> {
        let cff1 = common.font.cff().ok()?;
        // "The Name INDEX in the CFF data must contain only one entry;
        // that is, there must be only one font in the CFF FontSet"
        // So we always pass 0 for Top DICT index when reading from an
        // OpenType font.
        // <https://learn.microsoft.com/en-us/typography/opentype/spec/cff>
        let top_dict_data = cff1.top_dicts().get(0).ok()?;
        let top_dict = TopDict::new(cff1.offset_data().as_bytes(), top_dict_data, false).ok()?;
        Some(Self {
            common: common.clone(),
            offset_data: cff1.offset_data(),
            global_subrs: cff1.global_subrs().into(),
            top_dict,
            version: 1,
            units_per_em,
        })
    }

    pub fn from_cff2(common: &OutlinesCommon<'a>, units_per_em: u16) -> Option<Self> {
        let cff2 = common.font.cff2().ok()?;
        let table_data = cff2.offset_data().as_bytes();
        let top_dict = TopDict::new(table_data, cff2.top_dict_data(), true).ok()?;
        Some(Self {
            common: common.clone(),
            offset_data: cff2.offset_data(),
            global_subrs: cff2.global_subrs().into(),
            top_dict,
            version: 2,
            units_per_em,
        })
    }

    pub fn is_cff2(&self) -> bool {
        self.version == 2
    }

    pub fn units_per_em(&self) -> u16 {
        self.units_per_em
    }

    /// Returns the number of available glyphs.
    pub fn glyph_count(&self) -> usize {
        self.top_dict.charstrings.count() as usize
    }

    /// Returns the number of available subfonts.
    pub fn subfont_count(&self) -> u32 {
        // All CFF fonts have at least one logical subfont.
        self.top_dict.font_dicts.count().max(1)
    }

    /// Returns the subfont (or Font DICT) index for the given glyph
    /// identifier.
    pub fn subfont_index(&self, glyph_id: GlyphId) -> u32 {
        // For CFF tables, an FDSelect index will be present for CID-keyed
        // fonts. Otherwise, the Top DICT will contain an entry for the
        // "global" Private DICT.
        // See <https://adobe-type-tools.github.io/font-tech-notes/pdfs/5176.CFF.pdf#page=27>
        //
        // CFF2 tables always contain a Font DICT and an FDSelect is only
        // present if the size of the DICT is greater than 1.
        // See <https://learn.microsoft.com/en-us/typography/opentype/spec/cff2#10-font-dict-index-font-dicts-and-fdselect>
        //
        // In both cases, we return a subfont index of 0 when FDSelect is missing.
        self.top_dict
            .fd_select
            .as_ref()
            .and_then(|select| select.font_index(glyph_id))
            .unwrap_or(0) as u32
    }

    /// Creates a new subfont for the given index, size, normalized
    /// variation coordinates and hinting state.
    ///
    /// The index of a subfont for a particular glyph can be retrieved with
    /// the [`subfont_index`](Self::subfont_index) method.
    pub fn subfont(
        &self,
        index: u32,
        size: Option<f32>,
        coords: &[F2Dot14],
    ) -> Result<Subfont, Error> {
        let private_dict_range = self.private_dict_range(index)?;
        let blend_state = self
            .top_dict
            .var_store
            .clone()
            .map(|store| BlendState::new(store, coords, 0))
            .transpose()?;
        let private_dict = PrivateDict::new(self.offset_data, private_dict_range, blend_state)?;
        let scale = match size {
            Some(ppem) if self.units_per_em > 0 => {
                // Note: we do an intermediate scale to 26.6 to ensure we
                // match FreeType
                Some(
                    Fixed::from_bits((ppem * 64.) as i32)
                        / Fixed::from_bits(self.units_per_em as i32),
                )
            }
            _ => None,
        };
        // When hinting, use a modified scale factor
        // <https://gitlab.freedesktop.org/freetype/freetype/-/blob/80a507a6b8e3d2906ad2c8ba69329bd2fb2a85ef/src/psaux/psft.c#L279>
        let hint_scale = Fixed::from_bits((scale.unwrap_or(Fixed::ONE).to_bits() + 32) / 64);
        let hint_state = HintState::new(&private_dict.hint_params, hint_scale);
        Ok(Subfont {
            is_cff2: self.is_cff2(),
            scale,
            subrs_offset: private_dict.subrs_offset,
            hint_state,
            store_index: private_dict.store_index,
        })
    }

    /// Loads and scales an outline for the given subfont instance, glyph
    /// identifier and normalized variation coordinates.
    ///
    /// Before calling this method, use [`subfont_index`](Self::subfont_index)
    /// to retrieve the subfont index for the desired glyph and then
    /// [`subfont`](Self::subfont) to create an instance of the subfont for a
    /// particular size and location in variation space.
    /// Creating subfont instances is not free, so this process is exposed in
    /// discrete steps to allow for caching.
    ///
    /// The result is emitted to the specified pen.
    pub fn draw(
        &self,
        subfont: &Subfont,
        glyph_id: GlyphId,
        coords: &[F2Dot14],
        hint: bool,
        pen: &mut impl OutlinePen,
    ) -> Result<(), Error> {
        let charstring_data = self.top_dict.charstrings.get(glyph_id.to_u32() as usize)?;
        let subrs = subfont.subrs(self)?;
        let blend_state = subfont.blend_state(self, coords)?;
        let mut pen_sink = PenSink::new(pen);
        let mut simplifying_adapter = NopFilteringSink::new(&mut pen_sink);
        // Only apply hinting if we have a scale
        if hint && subfont.scale.is_some() {
            let mut hinting_adapter =
                HintingSink::new(&subfont.hint_state, &mut simplifying_adapter);
            charstring::evaluate(
                charstring_data,
                self.global_subrs.clone(),
                subrs,
                blend_state,
                &mut hinting_adapter,
            )?;
            hinting_adapter.finish();
        } else {
            let mut scaling_adapter =
                ScalingSink26Dot6::new(&mut simplifying_adapter, subfont.scale);
            charstring::evaluate(
                charstring_data,
                self.global_subrs.clone(),
                subrs,
                blend_state,
                &mut scaling_adapter,
            )?;
        }
        simplifying_adapter.finish();
        Ok(())
    }

    fn private_dict_range(&self, subfont_index: u32) -> Result<Range<usize>, Error> {
        if self.top_dict.font_dicts.count() != 0 {
            // If we have a font dict array, extract the private dict range
            // from the font dict at the given index.
            let font_dict_data = self.top_dict.font_dicts.get(subfont_index as usize)?;
            let mut range = None;
            for entry in dict::entries(font_dict_data, None) {
                if let dict::Entry::PrivateDictRange(r) = entry? {
                    range = Some(r);
                    break;
                }
            }
            range
        } else {
            // Use the private dict range from the top dict.
            // Note: "A Private DICT is required but may be specified as having
            // a length of 0 if there are no non-default values to be stored."
            // <https://adobe-type-tools.github.io/font-tech-notes/pdfs/5176.CFF.pdf#page=25>
            let range = self.top_dict.private_dict_range.clone();
            Some(range.start as usize..range.end as usize)
        }
        .ok_or(Error::MissingPrivateDict)
    }
}

/// Specifies local subroutines and hinting parameters for some subset of
/// glyphs in a CFF or CFF2 table.
///
/// This type is designed to be cacheable to avoid re-evaluating the private
/// dict every time a charstring is processed.
///
/// For variable fonts, this is dependent on a location in variation space.
#[derive(Clone)]
pub(crate) struct Subfont {
    is_cff2: bool,
    scale: Option<Fixed>,
    subrs_offset: Option<usize>,
    pub(crate) hint_state: HintState,
    store_index: u16,
}

impl Subfont {
    /// Returns the local subroutine index.
    pub fn subrs<'a>(&self, scaler: &Outlines<'a>) -> Result<Option<Index<'a>>, Error> {
        if let Some(subrs_offset) = self.subrs_offset {
            let offset_data = scaler.offset_data.as_bytes();
            let index_data = offset_data.get(subrs_offset..).unwrap_or_default();
            Ok(Some(Index::new(index_data, self.is_cff2)?))
        } else {
            Ok(None)
        }
    }

    /// Creates a new blend state for the given normalized variation
    /// coordinates.
    pub fn blend_state<'a>(
        &self,
        scaler: &Outlines<'a>,
        coords: &'a [F2Dot14],
    ) -> Result<Option<BlendState<'a>>, Error> {
        if let Some(var_store) = scaler.top_dict.var_store.clone() {
            Ok(Some(BlendState::new(var_store, coords, self.store_index)?))
        } else {
            Ok(None)
        }
    }
}

/// Entries that we parse from the Private DICT to support charstring
/// evaluation.
#[derive(Default)]
struct PrivateDict {
    hint_params: HintParams,
    subrs_offset: Option<usize>,
    store_index: u16,
}

impl PrivateDict {
    fn new(
        data: FontData,
        range: Range<usize>,
        blend_state: Option<BlendState<'_>>,
    ) -> Result<Self, Error> {
        let private_dict_data = data.read_array(range.clone())?;
        let mut dict = Self::default();
        for entry in dict::entries(private_dict_data, blend_state) {
            use dict::Entry::*;
            match entry? {
                BlueValues(values) => dict.hint_params.blues = values,
                FamilyBlues(values) => dict.hint_params.family_blues = values,
                OtherBlues(values) => dict.hint_params.other_blues = values,
                FamilyOtherBlues(values) => dict.hint_params.family_blues = values,
                BlueScale(value) => dict.hint_params.blue_scale = value,
                BlueShift(value) => dict.hint_params.blue_shift = value,
                BlueFuzz(value) => dict.hint_params.blue_fuzz = value,
                LanguageGroup(group) => dict.hint_params.language_group = group,
                // Subrs offset is relative to the private DICT
                SubrsOffset(offset) => {
                    dict.subrs_offset = Some(
                        range
                            .start
                            .checked_add(offset)
                            .ok_or(ReadError::OutOfBounds)?,
                    )
                }
                VariationStoreIndex(index) => dict.store_index = index,
                _ => {}
            }
        }
        Ok(dict)
    }
}

/// Entries that we parse from the Top DICT that are required to support
/// charstring evaluation.
#[derive(Clone, Default)]
struct TopDict<'a> {
    charstrings: Index<'a>,
    font_dicts: Index<'a>,
    fd_select: Option<FdSelect<'a>>,
    private_dict_range: Range<u32>,
    var_store: Option<ItemVariationStore<'a>>,
}

impl<'a> TopDict<'a> {
    fn new(table_data: &'a [u8], top_dict_data: &'a [u8], is_cff2: bool) -> Result<Self, Error> {
        let mut items = TopDict::default();
        for entry in dict::entries(top_dict_data, None) {
            match entry? {
                dict::Entry::CharstringsOffset(offset) => {
                    items.charstrings =
                        Index::new(table_data.get(offset..).unwrap_or_default(), is_cff2)?;
                }
                dict::Entry::FdArrayOffset(offset) => {
                    items.font_dicts =
                        Index::new(table_data.get(offset..).unwrap_or_default(), is_cff2)?;
                }
                dict::Entry::FdSelectOffset(offset) => {
                    items.fd_select = Some(FdSelect::read(FontData::new(
                        table_data.get(offset..).unwrap_or_default(),
                    ))?);
                }
                dict::Entry::PrivateDictRange(range) => {
                    items.private_dict_range = range.start as u32..range.end as u32;
                }
                dict::Entry::VariationStoreOffset(offset) if is_cff2 => {
                    // IVS is preceded by a 2 byte length, but ensure that
                    // we don't overflow
                    // See <https://github.com/googlefonts/fontations/issues/1223>
                    let offset = offset.checked_add(2).ok_or(ReadError::OutOfBounds)?;
                    items.var_store = Some(ItemVariationStore::read(FontData::new(
                        table_data.get(offset..).unwrap_or_default(),
                    ))?);
                }
                _ => {}
            }
        }
        Ok(items)
    }
}

/// Command sink that sends the results of charstring evaluation to
/// an [OutlinePen].
struct PenSink<'a, P>(&'a mut P);

impl<'a, P> PenSink<'a, P> {
    fn new(pen: &'a mut P) -> Self {
        Self(pen)
    }
}

impl<'a, P> CommandSink for PenSink<'a, P>
where
    P: OutlinePen,
{
    fn move_to(&mut self, x: Fixed, y: Fixed) {
        self.0.move_to(x.to_f32(), y.to_f32());
    }

    fn line_to(&mut self, x: Fixed, y: Fixed) {
        self.0.line_to(x.to_f32(), y.to_f32());
    }

    fn curve_to(&mut self, cx0: Fixed, cy0: Fixed, cx1: Fixed, cy1: Fixed, x: Fixed, y: Fixed) {
        self.0.curve_to(
            cx0.to_f32(),
            cy0.to_f32(),
            cx1.to_f32(),
            cy1.to_f32(),
            x.to_f32(),
            y.to_f32(),
        );
    }

    fn close(&mut self) {
        self.0.close();
    }
}

/// Command sink adapter that applies a scaling factor.
///
/// This assumes a 26.6 scaling factor packed into a Fixed and thus,
/// this is not public and exists only to match FreeType's exact
/// scaling process.
struct ScalingSink26Dot6<'a, S> {
    inner: &'a mut S,
    scale: Option<Fixed>,
}

impl<'a, S> ScalingSink26Dot6<'a, S> {
    fn new(sink: &'a mut S, scale: Option<Fixed>) -> Self {
        Self { scale, inner: sink }
    }

    fn scale(&self, coord: Fixed) -> Fixed {
        // The following dance is necessary to exactly match FreeType's
        // application of scaling factors. This seems to be the result
        // of merging the contributed Adobe code while not breaking the
        // FreeType public API.
        //
        // The first two steps apply to both scaled and unscaled outlines:
        //
        // 1. Multiply by 1/64
        // <https://gitlab.freedesktop.org/freetype/freetype/-/blob/80a507a6b8e3d2906ad2c8ba69329bd2fb2a85ef/src/psaux/psft.c#L284>
        let a = coord * Fixed::from_bits(0x0400);
        // 2. Truncate the bottom 10 bits. Combined with the division by 64,
        // converts to font units.
        // <https://gitlab.freedesktop.org/freetype/freetype/-/blob/80a507a6b8e3d2906ad2c8ba69329bd2fb2a85ef/src/psaux/psobjs.c#L2219>
        let b = Fixed::from_bits(a.to_bits() >> 10);
        if let Some(scale) = self.scale {
            // Scaled case:
            // 3. Multiply by the original scale factor (to 26.6)
            // <https://gitlab.freedesktop.org/freetype/freetype/-/blob/80a507a6b8e3d2906ad2c8ba69329bd2fb2a85ef/src/cff/cffgload.c#L721>
            let c = b * scale;
            // 4. Convert from 26.6 to 16.16
            Fixed::from_bits(c.to_bits() << 10)
        } else {
            // Unscaled case:
            // 3. Convert from integer to 16.16
            Fixed::from_bits(b.to_bits() << 16)
        }
    }
}

impl<'a, S: CommandSink> CommandSink for ScalingSink26Dot6<'a, S> {
    fn hstem(&mut self, y: Fixed, dy: Fixed) {
        self.inner.hstem(y, dy);
    }

    fn vstem(&mut self, x: Fixed, dx: Fixed) {
        self.inner.vstem(x, dx);
    }

    fn hint_mask(&mut self, mask: &[u8]) {
        self.inner.hint_mask(mask);
    }

    fn counter_mask(&mut self, mask: &[u8]) {
        self.inner.counter_mask(mask);
    }

    fn move_to(&mut self, x: Fixed, y: Fixed) {
        self.inner.move_to(self.scale(x), self.scale(y));
    }

    fn line_to(&mut self, x: Fixed, y: Fixed) {
        self.inner.line_to(self.scale(x), self.scale(y));
    }

    fn curve_to(&mut self, cx1: Fixed, cy1: Fixed, cx2: Fixed, cy2: Fixed, x: Fixed, y: Fixed) {
        self.inner.curve_to(
            self.scale(cx1),
            self.scale(cy1),
            self.scale(cx2),
            self.scale(cy2),
            self.scale(x),
            self.scale(y),
        );
    }

    fn close(&mut self) {
        self.inner.close();
    }
}

/// Command sink adapter that suppresses degenerate move and line commands.
///
/// FreeType avoids emitting empty contours and zero length lines to prevent
/// artifacts when stem darkening is enabled. We don't support stem darkening
/// because it's not enabled by any of our clients but we remove the degenerate
/// elements regardless to match the output.
///
/// See <https://gitlab.freedesktop.org/freetype/freetype/-/blob/80a507a6b8e3d2906ad2c8ba69329bd2fb2a85ef/src/psaux/pshints.c#L1786>
struct NopFilteringSink<'a, S> {
    start: Option<(Fixed, Fixed)>,
    last: Option<(Fixed, Fixed)>,
    pending_move: Option<(Fixed, Fixed)>,
    inner: &'a mut S,
}

impl<'a, S> NopFilteringSink<'a, S>
where
    S: CommandSink,
{
    fn new(inner: &'a mut S) -> Self {
        Self {
            start: None,
            last: None,
            pending_move: None,
            inner,
        }
    }

    fn flush_pending_move(&mut self) {
        if let Some((x, y)) = self.pending_move.take() {
            if let Some((last_x, last_y)) = self.start {
                if self.last != self.start {
                    self.inner.line_to(last_x, last_y);
                }
            }
            self.start = Some((x, y));
            self.last = None;
            self.inner.move_to(x, y);
        }
    }

    pub fn finish(&mut self) {
        if let Some((x, y)) = self.start {
            if self.last != self.start {
                self.inner.line_to(x, y);
            }
            self.inner.close();
        }
    }
}

impl<'a, S> CommandSink for NopFilteringSink<'a, S>
where
    S: CommandSink,
{
    fn hstem(&mut self, y: Fixed, dy: Fixed) {
        self.inner.hstem(y, dy);
    }

    fn vstem(&mut self, x: Fixed, dx: Fixed) {
        self.inner.vstem(x, dx);
    }

    fn hint_mask(&mut self, mask: &[u8]) {
        self.inner.hint_mask(mask);
    }

    fn counter_mask(&mut self, mask: &[u8]) {
        self.inner.counter_mask(mask);
    }

    fn move_to(&mut self, x: Fixed, y: Fixed) {
        self.pending_move = Some((x, y));
    }

    fn line_to(&mut self, x: Fixed, y: Fixed) {
        if self.pending_move == Some((x, y)) {
            return;
        }
        self.flush_pending_move();
        if self.last == Some((x, y)) || (self.last.is_none() && self.start == Some((x, y))) {
            return;
        }
        self.inner.line_to(x, y);
        self.last = Some((x, y));
    }

    fn curve_to(&mut self, cx1: Fixed, cy1: Fixed, cx2: Fixed, cy2: Fixed, x: Fixed, y: Fixed) {
        self.flush_pending_move();
        self.last = Some((x, y));
        self.inner.curve_to(cx1, cy1, cx2, cy2, x, y);
    }

    fn close(&mut self) {
        if self.pending_move.is_none() {
            self.inner.close();
            self.start = None;
            self.last = None;
        }
    }
}

#[cfg(test)]
mod tests {
    use super::{super::pen::SvgPen, *};
    use crate::{
        outline::{HintingInstance, HintingOptions},
        prelude::{LocationRef, Size},
        MetadataProvider,
    };
    use raw::tables::cff2::Cff2;
    use read_fonts::{test_helpers::BeBuffer, FontRef};

    #[test]
    fn unscaled_scaling_sink_produces_integers() {
        let nothing = &mut ();
        let sink = ScalingSink26Dot6::new(nothing, None);
        for coord in [50.0, 50.1, 50.125, 50.5, 50.9] {
            assert_eq!(sink.scale(Fixed::from_f64(coord)).to_f32(), 50.0);
        }
    }

    #[test]
    fn scaled_scaling_sink() {
        let ppem = 20.0;
        let upem = 1000.0;
        // match FreeType scaling with intermediate conversion to 26.6
        let scale = Fixed::from_bits((ppem * 64.) as i32) / Fixed::from_bits(upem as i32);
        let nothing = &mut ();
        let sink = ScalingSink26Dot6::new(nothing, Some(scale));
        let inputs = [
            // input coord, expected scaled output
            (0.0, 0.0),
            (8.0, 0.15625),
            (16.0, 0.3125),
            (32.0, 0.640625),
            (72.0, 1.4375),
            (128.0, 2.5625),
        ];
        for (coord, expected) in inputs {
            assert_eq!(
                sink.scale(Fixed::from_f64(coord)).to_f32(),
                expected,
                "scaling coord {coord}"
            );
        }
    }

    #[test]
    fn read_cff_static() {
        let font = FontRef::new(font_test_data::NOTO_SERIF_DISPLAY_TRIMMED).unwrap();
        let base = OutlinesCommon::new(&font).unwrap();
        let cff = Outlines::new(&base).unwrap();
        assert!(!cff.is_cff2());
        assert!(cff.top_dict.var_store.is_none());
        assert!(cff.top_dict.font_dicts.count() == 0);
        assert!(!cff.top_dict.private_dict_range.is_empty());
        assert!(cff.top_dict.fd_select.is_none());
        assert_eq!(cff.subfont_count(), 1);
        assert_eq!(cff.subfont_index(GlyphId::new(1)), 0);
        assert_eq!(cff.global_subrs.count(), 17);
    }

    #[test]
    fn read_cff2_static() {
        let font = FontRef::new(font_test_data::CANTARELL_VF_TRIMMED).unwrap();
        let base = OutlinesCommon::new(&font).unwrap();
        let cff = Outlines::new(&base).unwrap();
        assert!(cff.is_cff2());
        assert!(cff.top_dict.var_store.is_some());
        assert!(cff.top_dict.font_dicts.count() != 0);
        assert!(cff.top_dict.private_dict_range.is_empty());
        assert!(cff.top_dict.fd_select.is_none());
        assert_eq!(cff.subfont_count(), 1);
        assert_eq!(cff.subfont_index(GlyphId::new(1)), 0);
        assert_eq!(cff.global_subrs.count(), 0);
    }

    #[test]
    fn read_example_cff2_table() {
        let cff2 = Cff2::read(FontData::new(font_test_data::cff2::EXAMPLE)).unwrap();
        let top_dict =
            TopDict::new(cff2.offset_data().as_bytes(), cff2.top_dict_data(), true).unwrap();
        assert!(top_dict.var_store.is_some());
        assert!(top_dict.font_dicts.count() != 0);
        assert!(top_dict.private_dict_range.is_empty());
        assert!(top_dict.fd_select.is_none());
        assert_eq!(cff2.global_subrs().count(), 0);
    }

    #[test]
    fn cff2_variable_outlines_match_freetype() {
        compare_glyphs(
            font_test_data::CANTARELL_VF_TRIMMED,
            font_test_data::CANTARELL_VF_TRIMMED_GLYPHS,
        );
    }

    #[test]
    fn cff_static_outlines_match_freetype() {
        compare_glyphs(
            font_test_data::NOTO_SERIF_DISPLAY_TRIMMED,
            font_test_data::NOTO_SERIF_DISPLAY_TRIMMED_GLYPHS,
        );
    }

    #[test]
    fn unhinted_ends_with_close() {
        let font = FontRef::new(font_test_data::CANTARELL_VF_TRIMMED).unwrap();
        let glyph = font.outline_glyphs().get(GlyphId::new(1)).unwrap();
        let mut svg = SvgPen::default();
        glyph.draw(Size::unscaled(), &mut svg).unwrap();
        assert!(svg.to_string().ends_with('Z'));
    }

    #[test]
    fn hinted_ends_with_close() {
        let font = FontRef::new(font_test_data::CANTARELL_VF_TRIMMED).unwrap();
        let glyphs = font.outline_glyphs();
        let hinter = HintingInstance::new(
            &glyphs,
            Size::unscaled(),
            LocationRef::default(),
            HintingOptions::default(),
        )
        .unwrap();
        let glyph = glyphs.get(GlyphId::new(1)).unwrap();
        let mut svg = SvgPen::default();
        glyph.draw(&hinter, &mut svg).unwrap();
        assert!(svg.to_string().ends_with('Z'));
    }

    /// Ensure we don't reject an empty Private DICT
    #[test]
    fn empty_private_dict() {
        let font = FontRef::new(font_test_data::MATERIAL_ICONS_SUBSET).unwrap();
        let common = OutlinesCommon::new(&font).unwrap();
        let outlines = super::Outlines::new(&common).unwrap();
        assert!(outlines.top_dict.private_dict_range.is_empty());
        assert!(outlines.private_dict_range(0).unwrap().is_empty());
    }

<<<<<<< HEAD
    /// Ensure we don't reject an empty Private DICT
    /// See <https://issues.oss-fuzz.com/issues/377965575>
    #[test]
    fn subrs_offset_overflow() {
        // A private DICT with an overflowing subrs offset
        let private_dict = BeBuffer::new()
            .push(0u32) // pad so that range doesn't start with 0 and we overflow
            .push(29u8) // integer operator
            .push(-1i32) // integer value
            .push(19u8) // subrs offset operator
            .to_vec();
        // Just don't panic with overflow
        assert!(
            PrivateDict::new(FontData::new(&private_dict), 4..private_dict.len(), None).is_err()
        );
=======
    // Fuzzer caught add with overflow when computing offset to
    // var store.
    // See <https://issues.oss-fuzz.com/issues/377574377>
    #[test]
    fn top_dict_ivs_offset_overflow() {
        // A top DICT with a var store offset of -1 which will cause an
        // overflow
        let top_dict = BeBuffer::new()
            .push(29u8) // integer operator
            .push(-1i32) // integer value
            .push(24u8) // var store offset operator
            .to_vec();
        // Just don't panic with overflow
        assert!(TopDict::new(&[], &top_dict, true).is_err());
>>>>>>> db4dd523
    }

    /// Actually apply a scale when the computed scale factor is
    /// equal to Fixed::ONE.
    ///
    /// Specifically, when upem = 512 and ppem = 8, this results in
    /// a scale factor of 65536 which was being interpreted as an
    /// unscaled draw request.
    #[test]
    fn proper_scaling_when_factor_equals_fixed_one() {
        let font = FontRef::new(font_test_data::MATERIAL_ICONS_SUBSET).unwrap();
        assert_eq!(font.head().unwrap().units_per_em(), 512);
        let glyphs = font.outline_glyphs();
        let glyph = glyphs.get(GlyphId::new(1)).unwrap();
        let mut svg = SvgPen::with_precision(6);
        glyph
            .draw((Size::new(8.0), LocationRef::default()), &mut svg)
            .unwrap();
        // This was initially producing unscaled values like M405.000...
        assert!(svg.starts_with("M6.328125,7.000000 L1.671875,7.000000"));
    }

    /// For the given font data and extracted outlines, parse the extracted
    /// outline data into a set of expected values and compare these with the
    /// results generated by the scaler.
    ///
    /// This will compare all outlines at various sizes and (for variable
    /// fonts), locations in variation space.
    fn compare_glyphs(font_data: &[u8], expected_outlines: &str) {
        use super::super::testing;
        let font = FontRef::new(font_data).unwrap();
        let expected_outlines = testing::parse_glyph_outlines(expected_outlines);
        let base = OutlinesCommon::new(&font).unwrap();
        let outlines = super::Outlines::new(&base).unwrap();
        let mut path = testing::Path::default();
        for expected_outline in &expected_outlines {
            if expected_outline.size == 0.0 && !expected_outline.coords.is_empty() {
                continue;
            }
            let size = (expected_outline.size != 0.0).then_some(expected_outline.size);
            path.elements.clear();
            let subfont = outlines
                .subfont(
                    outlines.subfont_index(expected_outline.glyph_id),
                    size,
                    &expected_outline.coords,
                )
                .unwrap();
            outlines
                .draw(
                    &subfont,
                    expected_outline.glyph_id,
                    &expected_outline.coords,
                    false,
                    &mut path,
                )
                .unwrap();
            if path.elements != expected_outline.path {
                panic!(
                    "mismatch in glyph path for id {} (size: {}, coords: {:?}): path: {:?} expected_path: {:?}",
                    expected_outline.glyph_id,
                    expected_outline.size,
                    expected_outline.coords,
                    &path.elements,
                    &expected_outline.path
                );
            }
        }
    }
}<|MERGE_RESOLUTION|>--- conflicted
+++ resolved
@@ -747,8 +747,7 @@
         assert!(outlines.private_dict_range(0).unwrap().is_empty());
     }
 
-<<<<<<< HEAD
-    /// Ensure we don't reject an empty Private DICT
+    /// Fuzzer caught add with overflow when computing subrs offset.
     /// See <https://issues.oss-fuzz.com/issues/377965575>
     #[test]
     fn subrs_offset_overflow() {
@@ -763,7 +762,8 @@
         assert!(
             PrivateDict::new(FontData::new(&private_dict), 4..private_dict.len(), None).is_err()
         );
-=======
+    }
+
     // Fuzzer caught add with overflow when computing offset to
     // var store.
     // See <https://issues.oss-fuzz.com/issues/377574377>
@@ -778,7 +778,6 @@
             .to_vec();
         // Just don't panic with overflow
         assert!(TopDict::new(&[], &top_dict, true).is_err());
->>>>>>> db4dd523
     }
 
     /// Actually apply a scale when the computed scale factor is
