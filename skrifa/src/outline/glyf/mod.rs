//! Scaling support for TrueType outlines.

mod deltas;
mod hint;
mod memory;
mod outline;

#[cfg(feature = "libm")]
#[allow(unused_imports)]
use core_maths::CoreFloat;

pub use hint::{HintError, HintInstance, HintOutline};
pub use outline::{Outline, ScaledOutline};
use raw::FontRef;

use super::{DrawError, GlyphHMetrics, Hinting};
use crate::GLYF_COMPOSITE_RECURSION_LIMIT;
use memory::{FreeTypeOutlineMemory, HarfBuzzOutlineMemory};

use read_fonts::{
    tables::{
        glyf::{
            Anchor, CompositeGlyph, CompositeGlyphFlags, Glyf, Glyph, PointMarker, SimpleGlyph,
        },
        gvar::Gvar,
        hdmx::Hdmx,
        loca::Loca,
    },
    types::{F26Dot6, F2Dot14, Fixed, GlyphId, Point, Tag},
    TableProvider,
};

/// Number of phantom points generated at the end of an outline.
pub const PHANTOM_POINT_COUNT: usize = 4;

/// Scaler state for TrueType outlines.
#[derive(Clone)]
pub struct Outlines<'a> {
    pub(crate) font: FontRef<'a>,
    pub(crate) glyph_metrics: GlyphHMetrics<'a>,
    loca: Loca<'a>,
    glyf: Glyf<'a>,
    gvar: Option<Gvar<'a>>,
    hdmx: Option<Hdmx<'a>>,
    fpgm: &'a [u8],
    prep: &'a [u8],
    cvt_len: u32,
    max_function_defs: u16,
    max_instruction_defs: u16,
    max_twilight_points: u16,
    max_stack_elements: u16,
    max_storage: u16,
    glyph_count: u16,
    units_per_em: u16,
    os2_vmetrics: [i16; 2],
    has_var_lsb: bool,
    prefer_interpreter: bool,
}

impl<'a> Outlines<'a> {
    pub fn new(font: &FontRef<'a>) -> Option<Self> {
        let loca = font.loca(None).ok()?;
        let glyf = font.glyf().ok()?;
        let glyph_metrics = GlyphHMetrics::new(font)?;
        let has_var_lsb = glyph_metrics
            .hvar
            .as_ref()
            .map(|hvar| hvar.lsb_mapping().is_some())
            .unwrap_or_default();
        let (
            glyph_count,
            max_function_defs,
            max_instruction_defs,
            max_twilight_points,
            max_stack_elements,
            max_storage,
            max_instructions,
        ) = font
            .maxp()
            .map(|maxp| {
                (
                    maxp.num_glyphs(),
                    maxp.max_function_defs().unwrap_or_default(),
                    maxp.max_instruction_defs().unwrap_or_default(),
                    // Add 4 for phantom points
                    // See <https://gitlab.freedesktop.org/freetype/freetype/-/blob/57617782464411201ce7bbc93b086c1b4d7d84a5/src/truetype/ttobjs.c#L1188>
                    maxp.max_twilight_points()
                        .unwrap_or_default()
                        .saturating_add(4),
                    // Add 32 to match FreeType's heuristic for buggy fonts
                    // See <https://gitlab.freedesktop.org/freetype/freetype/-/blob/80a507a6b8e3d2906ad2c8ba69329bd2fb2a85ef/src/truetype/ttinterp.c#L356>
                    maxp.max_stack_elements()
                        .unwrap_or_default()
                        .saturating_add(32),
                    maxp.max_storage().unwrap_or_default(),
                    maxp.max_size_of_instructions().unwrap_or_default(),
                )
            })
            .unwrap_or_default();
        let os2_vmetrics = font
            .os2()
            .map(|os2| [os2.s_typo_ascender(), os2.s_typo_descender()])
            .unwrap_or_default();
        let fpgm = font
            .data_for_tag(Tag::new(b"fpgm"))
            .unwrap_or_default()
            .as_bytes();
        let prep = font
            .data_for_tag(Tag::new(b"prep"))
            .unwrap_or_default()
            .as_bytes();
        // Copy FreeType's logic on whether to use the interpreter:
        // <https://gitlab.freedesktop.org/freetype/freetype/-/blob/57617782464411201ce7bbc93b086c1b4d7d84a5/src/base/ftobjs.c#L1001>
        let prefer_interpreter = !(max_instructions == 0 && fpgm.is_empty() && prep.is_empty());
        let cvt_len = font.cvt().map(|cvt| cvt.len() as u32).unwrap_or_default();
        Some(Self {
            font: font.clone(),
            glyph_metrics,
            loca,
            glyf,
            gvar: font.gvar().ok(),
            hdmx: font.hdmx().ok(),
            fpgm,
            prep,
            cvt_len,
            max_function_defs,
            max_instruction_defs,
            max_twilight_points,
            max_stack_elements,
            max_storage,
            glyph_count,
            units_per_em: font.head().ok()?.units_per_em(),
            os2_vmetrics,
            has_var_lsb,
            prefer_interpreter,
        })
    }

    pub fn units_per_em(&self) -> u16 {
        self.units_per_em
    }

    pub fn glyph_count(&self) -> usize {
        self.glyph_count as usize
    }

    pub fn prefer_interpreter(&self) -> bool {
        self.prefer_interpreter
    }

    pub fn outline(&self, glyph_id: GlyphId) -> Result<Outline<'a>, DrawError> {
        let mut outline = Outline {
            glyph_id,
            has_variations: self.gvar.is_some(),
            ..Default::default()
        };
        let glyph = self.loca.get_glyf(glyph_id, &self.glyf)?;
        if let Some(glyph) = glyph.as_ref() {
            self.outline_rec(glyph, &mut outline, 0, 0)?;
        }
        outline.points += PHANTOM_POINT_COUNT;
        outline.max_stack = self.max_stack_elements as usize;
        outline.cvt_count = self.cvt_len as usize;
        outline.storage_count = self.max_storage as usize;
        outline.max_twilight_points = self.max_twilight_points as usize;
        outline.glyph = glyph;
        Ok(outline)
    }

    pub fn compute_scale(&self, ppem: Option<f32>) -> (bool, F26Dot6) {
        if let Some(ppem) = ppem {
            if self.units_per_em > 0 {
                return (
                    true,
                    F26Dot6::from_bits((ppem * 64.) as i32)
                        / F26Dot6::from_bits(self.units_per_em as i32),
                );
            }
        }
        (false, F26Dot6::from_bits(0x10000))
    }
}

impl Outlines<'_> {
    fn outline_rec(
        &self,
        glyph: &Glyph,
        outline: &mut Outline,
        component_depth: usize,
        recurse_depth: usize,
    ) -> Result<(), DrawError> {
        if recurse_depth > GLYF_COMPOSITE_RECURSION_LIMIT {
            return Err(DrawError::RecursionLimitExceeded(outline.glyph_id));
        }
        match glyph {
            Glyph::Simple(simple) => {
                let num_points = simple.num_points();
                let num_points_with_phantom = num_points + PHANTOM_POINT_COUNT;
                outline.max_simple_points = outline.max_simple_points.max(num_points_with_phantom);
                outline.points += num_points;
                outline.contours += simple.end_pts_of_contours().len();
                outline.has_hinting = outline.has_hinting || simple.instruction_length() != 0;
                outline.max_other_points = outline.max_other_points.max(num_points_with_phantom);
                outline.has_overlaps |= simple.has_overlapping_contours();
            }
            Glyph::Composite(composite) => {
                let (mut count, instructions) = composite.count_and_instructions();
                count += PHANTOM_POINT_COUNT;
                let point_base = outline.points;
                for (component, flags) in composite.component_glyphs_and_flags() {
                    outline.has_overlaps |= flags.contains(CompositeGlyphFlags::OVERLAP_COMPOUND);
                    let component_glyph = self.loca.get_glyf(component.into(), &self.glyf)?;
                    let Some(component_glyph) = component_glyph else {
                        continue;
                    };
                    self.outline_rec(
                        &component_glyph,
                        outline,
                        component_depth + count,
                        recurse_depth + 1,
                    )?;
                }
                let has_hinting = !instructions.unwrap_or_default().is_empty();
                if has_hinting {
                    // We only need the "other points" buffers if the
                    // composite glyph has instructions.
                    let num_points_in_composite = outline.points - point_base + PHANTOM_POINT_COUNT;
                    outline.max_other_points =
                        outline.max_other_points.max(num_points_in_composite);
                }
                outline.max_component_delta_stack = outline
                    .max_component_delta_stack
                    .max(component_depth + count);
                outline.has_hinting = outline.has_hinting || has_hinting;
            }
        }
        Ok(())
    }

    fn hdmx_width(&self, ppem: f32, glyph_id: GlyphId) -> Option<u8> {
        let hdmx = self.hdmx.as_ref()?;
        let ppem_u8 = ppem as u8;
        // Make sure our ppem is integral and fits into u8
        if ppem_u8 as f32 == ppem {
            // <https://gitlab.freedesktop.org/freetype/freetype/-/blob/57617782464411201ce7bbc93b086c1b4d7d84a5/src/truetype/ttgload.c#L1996>
            hdmx.record_for_size(ppem_u8)?
                .widths
                .get(glyph_id.to_u32() as usize)
                .copied()
        } else {
            None
        }
    }
}

trait Scaler {
    fn coords(&self) -> &[F2Dot14];
    fn outlines(&self) -> &Outlines;
    fn setup_phantom_points(
        &mut self,
        bounds: [i16; 4],
        lsb: i32,
        advance: i32,
        tsb: i32,
        vadvance: i32,
    );
    fn load_empty(&mut self, glyph_id: GlyphId) -> Result<(), DrawError>;
    fn load_simple(&mut self, glyph: &SimpleGlyph, glyph_id: GlyphId) -> Result<(), DrawError>;
    fn load_composite(
        &mut self,
        glyph: &CompositeGlyph,
        glyph_id: GlyphId,
        recurse_depth: usize,
    ) -> Result<(), DrawError>;

    fn load(
        &mut self,
        glyph: &Option<Glyph>,
        glyph_id: GlyphId,
        recurse_depth: usize,
    ) -> Result<(), DrawError> {
        if recurse_depth > GLYF_COMPOSITE_RECURSION_LIMIT {
            return Err(DrawError::RecursionLimitExceeded(glyph_id));
        }
        let bounds = match &glyph {
            Some(glyph) => [glyph.x_min(), glyph.x_max(), glyph.y_min(), glyph.y_max()],
            _ => [0; 4],
        };
        let outlines = self.outlines();
        let coords: &[F2Dot14] = self.coords();
        let lsb = outlines.glyph_metrics.lsb(glyph_id, coords);
        let advance = outlines.glyph_metrics.advance_width(glyph_id, coords);
        let [ascent, descent] = outlines.os2_vmetrics.map(|x| x as i32);
        let tsb = ascent - bounds[3] as i32;
        let vadvance = ascent - descent;
        self.setup_phantom_points(bounds, lsb, advance, tsb, vadvance);
        match glyph {
            Some(Glyph::Simple(simple)) => self.load_simple(simple, glyph_id),
            Some(Glyph::Composite(composite)) => {
                self.load_composite(composite, glyph_id, recurse_depth)
            }
            None => self.load_empty(glyph_id),
        }
    }
}

/// f32 all the things. Hold your rounding. No hinting.
pub(crate) struct HarfBuzzScaler<'a> {
    outlines: &'a Outlines<'a>,
    memory: HarfBuzzOutlineMemory<'a>,
    coords: &'a [F2Dot14],
    point_count: usize,
    contour_count: usize,
    component_delta_count: usize,
    ppem: f32,
    scale: F26Dot6,
    is_scaled: bool,
    /// Phantom points. These are 4 extra points appended to the end of an
    /// outline that allow the bytecode interpreter to produce hinted
    /// metrics.
    ///
    /// See <https://learn.microsoft.com/en-us/typography/opentype/spec/tt_instructing_glyphs#phantom-points>
    phantom: [Point<f32>; PHANTOM_POINT_COUNT],
}

impl<'a> HarfBuzzScaler<'a> {
    pub(crate) fn unhinted(
        outlines: &'a Outlines<'a>,
        outline: &'a Outline,
        buf: &'a mut [u8],
        ppem: Option<f32>,
        coords: &'a [F2Dot14],
    ) -> Result<Self, DrawError> {
        let (is_scaled, scale) = outlines.compute_scale(ppem);
        let memory =
            HarfBuzzOutlineMemory::new(outline, buf).ok_or(DrawError::InsufficientMemory)?;
        Ok(Self {
            outlines,
            memory,
            coords,
            point_count: 0,
            contour_count: 0,
            component_delta_count: 0,
            ppem: ppem.unwrap_or_default(),
            scale,
            is_scaled,
            phantom: Default::default(),
        })
    }

    pub(crate) fn scale(
        mut self,
        glyph: &Option<Glyph>,
        glyph_id: GlyphId,
    ) -> Result<ScaledOutline<'a, f32>, DrawError> {
        self.load(glyph, glyph_id, 0)?;
        Ok(ScaledOutline::new(
            &mut self.memory.points[..self.point_count],
            self.phantom,
            &mut self.memory.flags[..self.point_count],
            &mut self.memory.contours[..self.contour_count],
            self.outlines.hdmx_width(self.ppem, glyph_id),
        ))
    }
}

/// F26Dot6 coords, Fixed deltas, and a penchant for rounding
pub(crate) struct FreeTypeScaler<'a> {
    outlines: &'a Outlines<'a>,
    memory: FreeTypeOutlineMemory<'a>,
    coords: &'a [F2Dot14],
    point_count: usize,
    contour_count: usize,
    component_delta_count: usize,
    ppem: f32,
    scale: F26Dot6,
    is_scaled: bool,
    is_hinted: bool,
    pedantic_hinting: bool,
    /// Phantom points. These are 4 extra points appended to the end of an
    /// outline that allow the bytecode interpreter to produce hinted
    /// metrics.
    ///
    /// See <https://learn.microsoft.com/en-us/typography/opentype/spec/tt_instructing_glyphs#phantom-points>
    phantom: [Point<F26Dot6>; PHANTOM_POINT_COUNT],
    hinter: Option<&'a HintInstance>,
}

impl<'a> FreeTypeScaler<'a> {
    pub(crate) fn unhinted(
        outlines: &'a Outlines<'a>,
        outline: &'a Outline,
        buf: &'a mut [u8],
        ppem: Option<f32>,
        coords: &'a [F2Dot14],
    ) -> Result<Self, DrawError> {
        let (is_scaled, scale) = outlines.compute_scale(ppem);
        let memory = FreeTypeOutlineMemory::new(outline, buf, Hinting::None)
            .ok_or(DrawError::InsufficientMemory)?;
        Ok(Self {
            outlines,
            memory,
            coords,
            point_count: 0,
            contour_count: 0,
            component_delta_count: 0,
            ppem: ppem.unwrap_or_default(),
            scale,
            is_scaled,
            is_hinted: false,
            pedantic_hinting: false,
            phantom: Default::default(),
            hinter: None,
        })
    }

    pub(crate) fn hinted(
        outlines: &'a Outlines<'a>,
        outline: &'a Outline,
        buf: &'a mut [u8],
        ppem: Option<f32>,
        coords: &'a [F2Dot14],
        hinter: &'a HintInstance,
        pedantic_hinting: bool,
    ) -> Result<Self, DrawError> {
        let (is_scaled, scale) = outlines.compute_scale(ppem);
        let memory = FreeTypeOutlineMemory::new(outline, buf, Hinting::Embedded)
            .ok_or(DrawError::InsufficientMemory)?;
        Ok(Self {
            outlines,
            memory,
            coords,
            point_count: 0,
            contour_count: 0,
            component_delta_count: 0,
            ppem: ppem.unwrap_or_default(),
            scale,
            is_scaled,
            // We don't hint unscaled outlines
            is_hinted: is_scaled,
            pedantic_hinting,
            phantom: Default::default(),
            hinter: Some(hinter),
        })
    }

    pub(crate) fn scale(
        mut self,
        glyph: &Option<Glyph>,
        glyph_id: GlyphId,
    ) -> Result<ScaledOutline<'a, F26Dot6>, DrawError> {
        self.load(glyph, glyph_id, 0)?;
        Ok(ScaledOutline::new(
            &mut self.memory.scaled[..self.point_count],
            self.phantom,
            &mut self.memory.flags[..self.point_count],
            &mut self.memory.contours[..self.contour_count],
            self.outlines.hdmx_width(self.ppem, glyph_id),
        ))
    }
}

impl Scaler for FreeTypeScaler<'_> {
    fn setup_phantom_points(
        &mut self,
        bounds: [i16; 4],
        lsb: i32,
        advance: i32,
        tsb: i32,
        vadvance: i32,
    ) {
        // The four "phantom" points as computed by FreeType.
        // See <https://gitlab.freedesktop.org/freetype/freetype/-/blob/57617782464411201ce7bbc93b086c1b4d7d84a5/src/truetype/ttgload.c#L1365>
        // horizontal:
        self.phantom[0].x = F26Dot6::from_bits(bounds[0] as i32 - lsb);
        self.phantom[0].y = F26Dot6::ZERO;
        self.phantom[1].x = self.phantom[0].x + F26Dot6::from_bits(advance);
        self.phantom[1].y = F26Dot6::ZERO;
        // vertical:
        self.phantom[2].x = F26Dot6::ZERO;
        self.phantom[2].y = F26Dot6::from_bits(bounds[3] as i32 + tsb);
        self.phantom[3].x = F26Dot6::ZERO;
        self.phantom[3].y = self.phantom[2].y - F26Dot6::from_bits(vadvance);
    }

    fn coords(&self) -> &[F2Dot14] {
        self.coords
    }

    fn outlines(&self) -> &Outlines {
        self.outlines
    }

    fn load_empty(&mut self, glyph_id: GlyphId) -> Result<(), DrawError> {
        // Roughly corresponds to the FreeType code at
        // <https://gitlab.freedesktop.org/freetype/freetype/-/blob/57617782464411201ce7bbc93b086c1b4d7d84a5/src/truetype/ttgload.c#L1572>
        let scale = self.scale;
        let mut unscaled = self.phantom.map(|point| point.map(|x| x.to_bits()));
        if self.outlines.glyph_metrics.hvar.is_none()
            && self.outlines.gvar.is_some()
            && !self.coords.is_empty()
        {
            if let Ok(deltas) = self.outlines.gvar.as_ref().unwrap().phantom_point_deltas(
                &self.outlines.glyf,
                &self.outlines.loca,
                self.coords,
                glyph_id,
            ) {
                unscaled[0] += deltas[0].map(Fixed::to_i32);
                unscaled[1] += deltas[1].map(Fixed::to_i32);
            }
        }
        if self.is_scaled {
            for (phantom, unscaled) in self.phantom.iter_mut().zip(&unscaled) {
                *phantom = unscaled.map(F26Dot6::from_bits) * scale;
            }
        } else {
            for (phantom, unscaled) in self.phantom.iter_mut().zip(&unscaled) {
                *phantom = unscaled.map(F26Dot6::from_i32);
            }
        }
        Ok(())
    }

    fn load_simple(&mut self, glyph: &SimpleGlyph, glyph_id: GlyphId) -> Result<(), DrawError> {
        use DrawError::InsufficientMemory;
        // Compute the ranges for our point/flag buffers and slice them.
        let points_start = self.point_count;
        let point_count = glyph.num_points();
        let phantom_start = point_count;
        let points_end = points_start + point_count + PHANTOM_POINT_COUNT;
        let point_range = points_start..points_end;
        let other_points_end = point_count + PHANTOM_POINT_COUNT;
        // Scaled points and flags are accumulated as we load the outline.
        let scaled = self
            .memory
            .scaled
            .get_mut(point_range.clone())
            .ok_or(InsufficientMemory)?;
        let flags = self
            .memory
            .flags
            .get_mut(point_range)
            .ok_or(InsufficientMemory)?;
        // Unscaled points are temporary and are allocated as needed. We only
        // ever need one copy in memory for any simple or composite glyph so
        // allocate from the base of the buffer.
        let unscaled = self
            .memory
            .unscaled
            .get_mut(..other_points_end)
            .ok_or(InsufficientMemory)?;
        // Read our unscaled points and flags (up to point_count which does not
        // include phantom points).
        glyph.read_points_fast(&mut unscaled[..point_count], &mut flags[..point_count])?;
        // Compute the range for our contour end point buffer and slice it.
        let contours_start = self.contour_count;
        let contour_end_pts = glyph.end_pts_of_contours();
        let contour_count = contour_end_pts.len();
        let contours_end = contours_start + contour_count;
        let contours = self
            .memory
            .contours
            .get_mut(contours_start..contours_end)
            .ok_or(InsufficientMemory)?;
        // Read the contour end points.
        for (end_pt, contour) in contour_end_pts.iter().zip(contours.iter_mut()) {
            *contour = end_pt.get();
        }
        // Adjust the running point/contour total counts
        self.point_count += point_count;
        self.contour_count += contour_count;
        // Append phantom points to the outline.
        for (i, phantom) in self.phantom.iter().enumerate() {
            unscaled[phantom_start + i] = phantom.map(|x| x.to_bits());
            flags[phantom_start + i] = Default::default();
        }
        let mut have_deltas = false;
        if self.outlines.gvar.is_some() && !self.coords.is_empty() {
            let gvar = self.outlines.gvar.as_ref().unwrap();
            let glyph = deltas::SimpleGlyph {
                points: &mut unscaled[..],
                flags: &mut flags[..],
                contours,
            };
            let deltas = self
                .memory
                .deltas
                .get_mut(..point_count + PHANTOM_POINT_COUNT)
                .ok_or(InsufficientMemory)?;
            let iup_buffer = self
                .memory
                .iup_buffer
                .get_mut(..point_count + PHANTOM_POINT_COUNT)
                .ok_or(InsufficientMemory)?;
            if deltas::simple_glyph(
                gvar,
                glyph_id,
                self.coords,
                self.outlines.has_var_lsb,
                glyph,
                iup_buffer,
                deltas,
            )
            .is_ok()
            {
                have_deltas = true;
            }
        }
        let ins = glyph.instructions();
        let is_hinted = self.is_hinted;
        if self.is_scaled {
            let scale = self.scale;
            if have_deltas {
                for ((point, unscaled), delta) in scaled
                    .iter_mut()
                    .zip(unscaled.iter_mut())
                    .zip(self.memory.deltas.iter())
                {
                    let delta = delta.map(Fixed::to_f26dot6);
                    let scaled = (unscaled.map(F26Dot6::from_i32) + delta) * scale;
                    // The computed scale factor has an i32 -> 26.26 conversion built in. This undoes the
                    // extra shift.
                    *point = scaled.map(|v| F26Dot6::from_bits(v.to_i32()));
                }
                if is_hinted {
                    // For hinting, we need to adjust the unscaled points as well.
                    // Round off deltas for unscaled outlines.
                    for (unscaled, delta) in unscaled.iter_mut().zip(self.memory.deltas.iter()) {
                        *unscaled += delta.map(Fixed::to_i32);
                    }
                }
            } else {
                for (point, unscaled) in scaled.iter_mut().zip(unscaled.iter_mut()) {
                    *point = unscaled.map(|v| F26Dot6::from_bits(v) * scale);
                }
            }
        } else {
            if have_deltas {
                // Round off deltas for unscaled outlines.
                for (unscaled, delta) in unscaled.iter_mut().zip(self.memory.deltas.iter()) {
                    *unscaled += delta.map(Fixed::to_i32);
                }
            }
            // Unlike FreeType, we also store unscaled outlines in 26.6.
            for (point, unscaled) in scaled.iter_mut().zip(unscaled.iter()) {
                *point = unscaled.map(F26Dot6::from_i32);
            }
        }
        // Commit our potentially modified phantom points.
        if self.outlines.glyph_metrics.hvar.is_some() && self.is_hinted {
            self.phantom[0] *= self.scale;
            self.phantom[1] *= self.scale;
        } else {
            for (i, point) in scaled[phantom_start..]
                .iter()
                .enumerate()
                .take(PHANTOM_POINT_COUNT)
            {
                self.phantom[i] = *point;
            }
        }
        if let (Some(hinter), true) = (self.hinter.as_ref(), is_hinted) {
            if !ins.is_empty() {
                // Create a copy of our scaled points in original_scaled.
                let original_scaled = self
                    .memory
                    .original_scaled
                    .get_mut(..other_points_end)
                    .ok_or(InsufficientMemory)?;
                original_scaled.copy_from_slice(scaled);
                // When hinting, round the phantom points.
                for point in &mut scaled[phantom_start..] {
                    point.x = point.x.round();
                    point.y = point.y.round();
                }
                let mut input = HintOutline {
                    glyph_id,
                    unscaled,
                    scaled,
                    original_scaled,
                    flags,
                    contours,
                    bytecode: ins,
                    phantom: &mut self.phantom,
                    stack: self.memory.stack,
                    cvt: self.memory.cvt,
                    storage: self.memory.storage,
                    twilight_scaled: self.memory.twilight_scaled,
                    twilight_original_scaled: self.memory.twilight_original_scaled,
                    twilight_flags: self.memory.twilight_flags,
                    is_composite: false,
                    coords: self.coords,
                };
                let hint_res = hinter.hint(self.outlines, &mut input, self.pedantic_hinting);
                if let (Err(e), true) = (hint_res, self.pedantic_hinting) {
                    return Err(e)?;
                }
            } else if !hinter.backward_compatibility() {
                // Even when missing instructions, FreeType uses rounded
                // phantom points when hinting is requested and backward
                // compatibility mode is disabled.
                // See <https://gitlab.freedesktop.org/freetype/freetype/-/blob/57617782464411201ce7bbc93b086c1b4d7d84a5/src/truetype/ttgload.c#L823>
                // Notably, FreeType never calls TT_Hint_Glyph for composite
                // glyphs when instructions are missing so this only applies
                // to simple glyphs.
                for (scaled, phantom) in scaled[phantom_start..].iter().zip(&mut self.phantom) {
                    *phantom = scaled.map(|x| x.round());
                }
            }
        }
        if points_start != 0 {
            // If we're not the first component, shift our contour end points.
            for contour_end in contours.iter_mut() {
                *contour_end += points_start as u16;
            }
        }
        Ok(())
    }

    fn load_composite(
        &mut self,
        glyph: &CompositeGlyph,
        glyph_id: GlyphId,
        recurse_depth: usize,
    ) -> Result<(), DrawError> {
        use DrawError::InsufficientMemory;
        let scale = self.scale;
        // The base indices of the points and contours for the current glyph.
        let point_base = self.point_count;
        let contour_base = self.contour_count;
        // Compute the per component deltas. Since composites can be nested, we
        // use a stack and keep track of the base.
        let mut have_deltas = false;
        let delta_base = self.component_delta_count;
        if self.outlines.gvar.is_some() && !self.coords.is_empty() {
            let gvar = self.outlines.gvar.as_ref().unwrap();
            let count = glyph.components().count() + PHANTOM_POINT_COUNT;
            let deltas = self
                .memory
                .composite_deltas
                .get_mut(delta_base..delta_base + count)
                .ok_or(InsufficientMemory)?;
            if deltas::composite_glyph(gvar, glyph_id, self.coords, &mut deltas[..]).is_ok() {
                // If the font is missing variation data for LSBs in HVAR then we
                // apply the delta to the first phantom point.
                if !self.outlines.has_var_lsb {
                    self.phantom[0].x += F26Dot6::from_bits(deltas[count - 4].x.to_i32());
                }
                have_deltas = true;
            }
            self.component_delta_count += count;
        }
        if self.is_scaled {
            for point in self.phantom.iter_mut() {
                *point *= scale;
            }
        } else {
            for point in self.phantom.iter_mut() {
                *point = point.map(|x| F26Dot6::from_i32(x.to_bits()));
            }
        }
        for (i, component) in glyph.components().enumerate() {
            // Loading a component glyph will override phantom points so save a copy. We'll
            // restore them unless the USE_MY_METRICS flag is set.
            let phantom = self.phantom;
            // Load the component glyph and keep track of the points range.
            let start_point = self.point_count;
            let component_glyph = self
                .outlines
                .loca
                .get_glyf(component.glyph.into(), &self.outlines.glyf)?;
            self.load(&component_glyph, component.glyph.into(), recurse_depth + 1)?;
            let end_point = self.point_count;
            if !component
                .flags
                .contains(CompositeGlyphFlags::USE_MY_METRICS)
            {
                // If the USE_MY_METRICS flag is missing, we restore the phantom points we
                // saved at the start of the loop.
                self.phantom = phantom;
            }
            // Prepares the transform components for our conversion math below.
            fn scale_component(x: F2Dot14) -> F26Dot6 {
                F26Dot6::from_bits(x.to_bits() as i32 * 4)
            }
            let xform = &component.transform;
            let xx = scale_component(xform.xx);
            let yx = scale_component(xform.yx);
            let xy = scale_component(xform.xy);
            let yy = scale_component(xform.yy);
            let have_xform = component.flags.intersects(
                CompositeGlyphFlags::WE_HAVE_A_SCALE
                    | CompositeGlyphFlags::WE_HAVE_AN_X_AND_Y_SCALE
                    | CompositeGlyphFlags::WE_HAVE_A_TWO_BY_TWO,
            );
            if have_xform {
                let scaled = &mut self.memory.scaled[start_point..end_point];
                if self.is_scaled {
                    for point in scaled {
                        let x = point.x * xx + point.y * xy;
                        let y = point.x * yx + point.y * yy;
                        point.x = x;
                        point.y = y;
                    }
                } else {
                    for point in scaled {
                        // This juggling is necessary because, unlike FreeType, we also
                        // return unscaled outlines in 26.6 format for a consistent interface.
                        let unscaled = point.map(|c| F26Dot6::from_bits(c.to_i32()));
                        let x = unscaled.x * xx + unscaled.y * xy;
                        let y = unscaled.x * yx + unscaled.y * yy;
                        *point = Point::new(x, y).map(|c| F26Dot6::from_i32(c.to_bits()));
                    }
                }
            }
            let anchor_offset = match component.anchor {
                Anchor::Offset { x, y } => {
                    let (mut x, mut y) = (x as i32, y as i32);
                    if have_xform
                        && component.flags
                            & (CompositeGlyphFlags::SCALED_COMPONENT_OFFSET
                                | CompositeGlyphFlags::UNSCALED_COMPONENT_OFFSET)
                            == CompositeGlyphFlags::SCALED_COMPONENT_OFFSET
                    {
                        // According to FreeType, this algorithm is a "guess"
                        // and works better than the one documented by Apple.
                        // https://github.com/freetype/freetype/blob/b1c90733ee6a04882b133101d61b12e352eeb290/src/truetype/ttgload.c#L1259
                        fn hypot(a: F26Dot6, b: F26Dot6) -> Fixed {
                            let a = a.to_bits().abs();
                            let b = b.to_bits().abs();
                            Fixed::from_bits(if a > b {
                                a + ((3 * b) >> 3)
                            } else {
                                b + ((3 * a) >> 3)
                            })
                        }
                        // FreeType uses a fixed point multiplication here.
                        x = (Fixed::from_bits(x) * hypot(xx, xy)).to_bits();
                        y = (Fixed::from_bits(y) * hypot(yy, yx)).to_bits();
                    }
                    if have_deltas {
                        let delta = self
                            .memory
                            .composite_deltas
                            .get(delta_base + i)
                            .copied()
                            .unwrap_or_default();
                        // For composite glyphs, we copy FreeType and round off
                        // the fractional parts of deltas.
                        x += delta.x.to_i32();
                        y += delta.y.to_i32();
                    }
                    if self.is_scaled {
                        let mut offset = Point::new(x, y).map(F26Dot6::from_bits) * scale;
                        if self.is_hinted
                            && component
                                .flags
                                .contains(CompositeGlyphFlags::ROUND_XY_TO_GRID)
                        {
                            // Only round the y-coordinate, per FreeType.
                            offset.y = offset.y.round();
                        }
                        offset
                    } else {
                        Point::new(x, y).map(F26Dot6::from_i32)
                    }
                }
                Anchor::Point { base, component } => {
                    let (base_offset, component_offset) = (base as usize, component as usize);
                    let base_point = self
                        .memory
                        .scaled
                        .get(point_base + base_offset)
                        .ok_or(DrawError::InvalidAnchorPoint(glyph_id, base))?;
                    let component_point = self
                        .memory
                        .scaled
                        .get(start_point + component_offset)
                        .ok_or(DrawError::InvalidAnchorPoint(glyph_id, component))?;
                    *base_point - *component_point
                }
            };
            if anchor_offset.x != F26Dot6::ZERO || anchor_offset.y != F26Dot6::ZERO {
                for point in &mut self.memory.scaled[start_point..end_point] {
                    *point += anchor_offset;
                }
            }
        }
        if have_deltas {
            self.component_delta_count = delta_base;
        }
        if let (Some(hinter), true) = (self.hinter.as_ref(), self.is_hinted) {
            let ins = glyph.instructions().unwrap_or_default();
            if !ins.is_empty() {
                // For composite glyphs, the unscaled and original points are
                // simply copies of the current point set.
                let start_point = point_base;
                let end_point = self.point_count + PHANTOM_POINT_COUNT;
                let point_range = start_point..end_point;
                let phantom_start = point_range.len() - PHANTOM_POINT_COUNT;
                let scaled = &mut self.memory.scaled[point_range.clone()];
                let flags = self
                    .memory
                    .flags
                    .get_mut(point_range.clone())
                    .ok_or(InsufficientMemory)?;
                // Append the current phantom points to the outline.
                for (i, phantom) in self.phantom.iter().enumerate() {
                    scaled[phantom_start + i] = *phantom;
                    flags[phantom_start + i] = Default::default();
                }
                let other_points_end = point_range.len();
                let unscaled = self
                    .memory
                    .unscaled
                    .get_mut(..other_points_end)
                    .ok_or(InsufficientMemory)?;
                for (scaled, unscaled) in scaled.iter().zip(unscaled.iter_mut()) {
                    *unscaled = scaled.map(|x| x.to_bits());
                }
                let original_scaled = self
                    .memory
                    .original_scaled
                    .get_mut(..other_points_end)
                    .ok_or(InsufficientMemory)?;
                original_scaled.copy_from_slice(scaled);
                let contours = self
                    .memory
                    .contours
                    .get_mut(contour_base..self.contour_count)
                    .ok_or(InsufficientMemory)?;
                // Round the phantom points.
                for p in &mut scaled[phantom_start..] {
                    p.x = p.x.round();
                    p.y = p.y.round();
                }
                // Clear the "touched" flags that are used during IUP processing.
                for flag in flags.iter_mut() {
                    flag.clear_marker(PointMarker::TOUCHED);
                }
                // Make sure our contour end points accurately reflect the
                // outline slices.
                if point_base != 0 {
                    let delta = point_base as u16;
                    for contour in contours.iter_mut() {
                        *contour -= delta;
                    }
                }
                let mut input = HintOutline {
                    glyph_id,
                    unscaled,
                    scaled,
                    original_scaled,
                    flags,
                    contours,
                    bytecode: ins,
                    phantom: &mut self.phantom,
                    stack: self.memory.stack,
                    cvt: self.memory.cvt,
                    storage: self.memory.storage,
                    twilight_scaled: self.memory.twilight_scaled,
                    twilight_original_scaled: self.memory.twilight_original_scaled,
                    twilight_flags: self.memory.twilight_flags,
                    is_composite: true,
                    coords: self.coords,
                };
                let hint_res = hinter.hint(self.outlines, &mut input, self.pedantic_hinting);
                if let (Err(e), true) = (hint_res, self.pedantic_hinting) {
                    return Err(e)?;
                }
                // Undo the contour shifts if we applied them above.
                if point_base != 0 {
                    let delta = point_base as u16;
                    for contour in contours.iter_mut() {
                        *contour += delta;
                    }
                }
            }
        }
        Ok(())
    }
}

impl Scaler for HarfBuzzScaler<'_> {
    fn setup_phantom_points(
        &mut self,
        bounds: [i16; 4],
        lsb: i32,
        advance: i32,
        tsb: i32,
        vadvance: i32,
    ) {
        // Same pattern as FreeType, just f32
        // horizontal:
        self.phantom[0].x = bounds[0] as f32 - lsb as f32;
        self.phantom[0].y = 0.0;
        self.phantom[1].x = self.phantom[0].x + advance as f32;
        self.phantom[1].y = 0.0;
        // vertical:
        self.phantom[2].x = 0.0;
        self.phantom[2].y = bounds[3] as f32 + tsb as f32;
        self.phantom[3].x = 0.0;
        self.phantom[3].y = self.phantom[2].y - vadvance as f32;
    }

    fn coords(&self) -> &[F2Dot14] {
        self.coords
    }

    fn outlines(&self) -> &Outlines {
        self.outlines
    }

    fn load_empty(&mut self, glyph_id: GlyphId) -> Result<(), DrawError> {
        // HB doesn't have an equivalent so this version just copies the
        // FreeType version above but changed to use floating point
        let scale = self.scale.to_f32();
        let mut unscaled = self.phantom;
        if self.outlines.glyph_metrics.hvar.is_none()
            && self.outlines.gvar.is_some()
            && !self.coords.is_empty()
        {
            if let Ok(deltas) = self.outlines.gvar.as_ref().unwrap().phantom_point_deltas(
                &self.outlines.glyf,
                &self.outlines.loca,
                self.coords,
                glyph_id,
            ) {
                unscaled[0] += deltas[0].map(Fixed::to_f32);
                unscaled[1] += deltas[1].map(Fixed::to_f32);
            }
        }
        if self.is_scaled {
            for (phantom, unscaled) in self.phantom.iter_mut().zip(&unscaled) {
                *phantom = *unscaled * scale;
            }
        } else {
            for (phantom, unscaled) in self.phantom.iter_mut().zip(&unscaled) {
                *phantom = *unscaled;
            }
        }
        Ok(())
    }

    fn load_simple(&mut self, glyph: &SimpleGlyph, glyph_id: GlyphId) -> Result<(), DrawError> {
        use DrawError::InsufficientMemory;
        // Compute the ranges for our point/flag buffers and slice them.
        let points_start = self.point_count;
        let point_count = glyph.num_points();
        let phantom_start = point_count;
        let points_end = points_start + point_count + PHANTOM_POINT_COUNT;
        let point_range = points_start..points_end;
        // Points and flags are accumulated as we load the outline.
        let points = self
            .memory
            .points
            .get_mut(point_range.clone())
            .ok_or(InsufficientMemory)?;
        let flags = self
            .memory
            .flags
            .get_mut(point_range)
            .ok_or(InsufficientMemory)?;
        glyph.read_points_fast(&mut points[..point_count], &mut flags[..point_count])?;
        // Compute the range for our contour end point buffer and slice it.
        let contours_start = self.contour_count;
        let contour_end_pts = glyph.end_pts_of_contours();
        let contour_count = contour_end_pts.len();
        let contours_end = contours_start + contour_count;
        let contours = self
            .memory
            .contours
            .get_mut(contours_start..contours_end)
            .ok_or(InsufficientMemory)?;
        // Read the contour end points.
        for (end_pt, contour) in contour_end_pts.iter().zip(contours.iter_mut()) {
            *contour = end_pt.get();
        }
        // Adjust the running point/contour total counts
        self.point_count += point_count;
        self.contour_count += contour_count;
        // Append phantom points to the outline.
        for (i, phantom) in self.phantom.iter().enumerate() {
            points[phantom_start + i] = *phantom;
            flags[phantom_start + i] = Default::default();
        }
        // Acquire deltas
        if self.outlines.gvar.is_some() && !self.coords.is_empty() {
            let gvar = self.outlines.gvar.as_ref().unwrap();
            let glyph = deltas::SimpleGlyph {
                points: &mut points[..],
                flags: &mut flags[..],
                contours,
            };
            let deltas = self
                .memory
                .deltas
                .get_mut(..point_count + PHANTOM_POINT_COUNT)
                .ok_or(InsufficientMemory)?;
            let iup_buffer = self
                .memory
                .iup_buffer
                .get_mut(..point_count + PHANTOM_POINT_COUNT)
                .ok_or(InsufficientMemory)?;
            if deltas::simple_glyph(
                gvar,
                glyph_id,
                self.coords,
                self.outlines.has_var_lsb,
                glyph,
                iup_buffer,
                deltas,
            )
            .is_ok()
            {
                for (point, delta) in points.iter_mut().zip(deltas) {
                    *point += *delta;
                }
            }
        }
        // Apply scaling
        if self.is_scaled {
            let scale = self.scale.to_f32();
            for point in points.iter_mut() {
                *point = point.map(|c| c * scale);
            }
        }

        if points_start != 0 {
            // If we're not the first component, shift our contour end points.
            for contour_end in contours.iter_mut() {
                *contour_end += points_start as u16;
            }
        }
        Ok(())
    }

    fn load_composite(
        &mut self,
        glyph: &CompositeGlyph,
        glyph_id: GlyphId,
        recurse_depth: usize,
    ) -> Result<(), DrawError> {
        use DrawError::InsufficientMemory;
        let scale = self.scale.to_f32();
        // The base indices of the points for the current glyph.
        let point_base = self.point_count;
        // Compute the per component deltas. Since composites can be nested, we
        // use a stack and keep track of the base.
        let mut have_deltas = false;
        let delta_base = self.component_delta_count;
        if self.outlines.gvar.is_some() && !self.coords.is_empty() {
            let gvar = self.outlines.gvar.as_ref().unwrap();
            let count = glyph.components().count() + PHANTOM_POINT_COUNT;
            let deltas = self
                .memory
                .composite_deltas
                .get_mut(delta_base..delta_base + count)
                .ok_or(InsufficientMemory)?;
            if deltas::composite_glyph(gvar, glyph_id, self.coords, &mut deltas[..]).is_ok() {
                // If the font is missing variation data for LSBs in HVAR then we
                // apply the delta to the first phantom point.
                if !self.outlines.has_var_lsb {
                    self.phantom[0].x += deltas[count - 4].x;
                }
                have_deltas = true;
            }
            self.component_delta_count += count;
        }
        if self.is_scaled {
            for point in self.phantom.iter_mut() {
                *point *= scale;
            }
        }
        for (i, component) in glyph.components().enumerate() {
            // Loading a component glyph will override phantom points so save a copy. We'll
            // restore them unless the USE_MY_METRICS flag is set.
            let phantom = self.phantom;
            // Load the component glyph and keep track of the points range.
            let start_point = self.point_count;
            let component_glyph = self
                .outlines
                .loca
                .get_glyf(component.glyph.into(), &self.outlines.glyf)?;
            self.load(&component_glyph, component.glyph.into(), recurse_depth + 1)?;
            let end_point = self.point_count;
            if !component
                .flags
                .contains(CompositeGlyphFlags::USE_MY_METRICS)
            {
                // If the USE_MY_METRICS flag is missing, we restore the phantom points we
                // saved at the start of the loop.
                self.phantom = phantom;
            }
            let have_xform = component.flags.intersects(
                CompositeGlyphFlags::WE_HAVE_A_SCALE
                    | CompositeGlyphFlags::WE_HAVE_AN_X_AND_Y_SCALE
                    | CompositeGlyphFlags::WE_HAVE_A_TWO_BY_TWO,
            );
            let mut transform = if have_xform {
                let xform = &component.transform;
                [
                    xform.xx,
                    xform.yx,
                    xform.xy,
                    xform.yy,
                    F2Dot14::ZERO,
                    F2Dot14::ZERO,
                ]
                .map(|x| x.to_f32())
            } else {
                [1.0, 0.0, 0.0, 1.0, 0.0, 0.0] // identity
            };

            let anchor_offset = match component.anchor {
                Anchor::Offset { x, y } => {
                    let (mut x, mut y) = (x as f32, y as f32);
                    if have_xform
                        && component.flags
                            & (CompositeGlyphFlags::SCALED_COMPONENT_OFFSET
                                | CompositeGlyphFlags::UNSCALED_COMPONENT_OFFSET)
                            == CompositeGlyphFlags::SCALED_COMPONENT_OFFSET
                    {
                        // Scale x by the magnitude of the x-basis, y by the y-basis
                        // FreeType implements hypot, we can just use the provided implementation
                        x *= hypot(transform[0], transform[2]);
                        y *= hypot(transform[1], transform[3]);
                    }
                    Point::new(x, y)
                        + self
                            .memory
                            .composite_deltas
                            .get(delta_base + i)
                            .copied()
                            .unwrap_or_default()
                }
                Anchor::Point { base, component } => {
                    let (base_offset, component_offset) = (base as usize, component as usize);
                    let base_point = self
                        .memory
                        .points
                        .get(point_base + base_offset)
                        .ok_or(DrawError::InvalidAnchorPoint(glyph_id, base))?;
                    let component_point = self
                        .memory
                        .points
                        .get(start_point + component_offset)
                        .ok_or(DrawError::InvalidAnchorPoint(glyph_id, component))?;
                    *base_point - *component_point
                }
            };
            transform[4] = anchor_offset.x;
            transform[5] = anchor_offset.y;

            let points = &mut self.memory.points[start_point..end_point];
            for point in points.iter_mut() {
                *point = map_point(transform, *point);
            }
        }
        if have_deltas {
            self.component_delta_count = delta_base;
        }
        Ok(())
    }
}

/// Magnitude of the vector (x, y)
fn hypot(x: f32, y: f32) -> f32 {
    x.hypot(y)
}

fn map_point(transform: [f32; 6], p: Point<f32>) -> Point<f32> {
    Point {
        x: transform[0] * p.x + transform[2] * p.y + transform[4],
        y: transform[1] * p.x + transform[3] * p.y + transform[5],
    }
}

#[cfg(test)]
mod tests {
    use super::*;
    use crate::MetadataProvider;
    use read_fonts::{FontRef, TableProvider};

    #[test]
    fn overlap_flags() {
        let font = FontRef::new(font_test_data::VAZIRMATN_VAR).unwrap();
        let scaler = Outlines::new(&font).unwrap();
        let glyph_count = font.maxp().unwrap().num_glyphs();
        // GID 2 is a composite glyph with the overlap bit on a component
        // GID 3 is a simple glyph with the overlap bit on the first flag
        let expected_gids_with_overlap = vec![2, 3];
        assert_eq!(
            expected_gids_with_overlap,
            (0..glyph_count)
                .filter(|gid| scaler.outline(GlyphId::from(*gid)).unwrap().has_overlaps)
                .collect::<Vec<_>>()
        );
    }

    #[test]
    fn interpreter_preference() {
        // no instructions in this font...
        let font = FontRef::new(font_test_data::COLRV0V1).unwrap();
        let outlines = Outlines::new(&font).unwrap();
        // thus no preference for the interpreter
        assert!(!outlines.prefer_interpreter());
        // but this one has instructions...
        let font = FontRef::new(font_test_data::TTHINT_SUBSET).unwrap();
        let outlines = Outlines::new(&font).unwrap();
        // so let's use it
        assert!(outlines.prefer_interpreter());
    }

    #[test]
    fn empty_glyph_advance() {
        let font = FontRef::new(font_test_data::HVAR_WITH_TRUNCATED_ADVANCE_INDEX_MAP).unwrap();
        let mut outlines = Outlines::new(&font).unwrap();
        let coords = [F2Dot14::from_f32(0.5)];
        let ppem = Some(24.0);
        let gid = font.charmap().map(' ').unwrap();
        let outline = outlines.outline(gid).unwrap();
        // Make sure this is an empty outline since that's what we're testing
        assert!(outline.glyph.is_none());
        let mut buf = [0u8; 128];
        let scaler =
            FreeTypeScaler::unhinted(&outlines, &outline, &mut buf, ppem, &coords).unwrap();
        let scaled = scaler.scale(&outline.glyph, gid).unwrap();
        let advance_hvar = scaled.adjusted_advance_width();
        // Set HVAR table to None to force loading metrics from gvar
<<<<<<< HEAD
        outlines.glyph_metrics.hvar = None;
        let scaler = FreeTypeScaler::unhinted(&outlines, &outline, &mut [], ppem, &coords).unwrap();
=======
        outlines.common.hvar = None;
        let scaler =
            FreeTypeScaler::unhinted(&outlines, &outline, &mut buf, ppem, &coords).unwrap();
>>>>>>> 67ef9eaa
        let scaled = scaler.scale(&outline.glyph, gid).unwrap();
        let advance_gvar = scaled.adjusted_advance_width();
        // Make sure we have an advance and that the two are the same
        assert!(advance_hvar != F26Dot6::ZERO);
        assert_eq!(advance_hvar, advance_gvar);
    }

    #[test]
    fn empty_glyphs_have_phantom_points_too() {
        let font = FontRef::new(font_test_data::HVAR_WITH_TRUNCATED_ADVANCE_INDEX_MAP).unwrap();
        let outlines = Outlines::new(&OutlinesCommon::new(&font).unwrap()).unwrap();
        let gid = font.charmap().map(' ').unwrap();
        let outline = outlines.outline(gid).unwrap();
        assert!(outline.glyph.is_none());
        assert_eq!(outline.points, PHANTOM_POINT_COUNT);
    }
}<|MERGE_RESOLUTION|>--- conflicted
+++ resolved
@@ -1329,14 +1329,8 @@
         let scaled = scaler.scale(&outline.glyph, gid).unwrap();
         let advance_hvar = scaled.adjusted_advance_width();
         // Set HVAR table to None to force loading metrics from gvar
-<<<<<<< HEAD
         outlines.glyph_metrics.hvar = None;
         let scaler = FreeTypeScaler::unhinted(&outlines, &outline, &mut [], ppem, &coords).unwrap();
-=======
-        outlines.common.hvar = None;
-        let scaler =
-            FreeTypeScaler::unhinted(&outlines, &outline, &mut buf, ppem, &coords).unwrap();
->>>>>>> 67ef9eaa
         let scaled = scaler.scale(&outline.glyph, gid).unwrap();
         let advance_gvar = scaled.adjusted_advance_width();
         // Make sure we have an advance and that the two are the same
@@ -1347,7 +1341,7 @@
     #[test]
     fn empty_glyphs_have_phantom_points_too() {
         let font = FontRef::new(font_test_data::HVAR_WITH_TRUNCATED_ADVANCE_INDEX_MAP).unwrap();
-        let outlines = Outlines::new(&OutlinesCommon::new(&font).unwrap()).unwrap();
+        let outlines = Outlines::new(&font).unwrap();
         let gid = font.charmap().map(' ').unwrap();
         let outline = outlines.outline(gid).unwrap();
         assert!(outline.glyph.is_none());
