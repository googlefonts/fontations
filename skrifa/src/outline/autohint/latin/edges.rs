--- conflicted
+++ resolved
@@ -25,12 +25,9 @@
 ) {
     axis.edges.clear();
     let scale = metrics.scale;
-<<<<<<< HEAD
-=======
     // This is always passed as 0 in functions that take hinting direction
     // in CJK
     // See <https://gitlab.freedesktop.org/freetype/freetype/-/blob/57617782464411201ce7bbc93b086c1b4d7d84a5/src/autofit/afcjk.c#L1114>
->>>>>>> f2735a41
     let top_to_bottom_hinting = if axis.dim == Axis::HORIZONTAL || group != ScriptGroup::Default {
         false
     } else {
@@ -64,13 +61,9 @@
         }
     };
     // Now build the sorted table of edges by looping over all segments
-<<<<<<< HEAD
-    // to find a matching edge, adding a new one if not found
-=======
     // to find a matching edge, adding a new one if not found.
     // We can't iterate segments because we make mutable calls on `axis`
     // below which causes overlapping borrows
->>>>>>> f2735a41
     for segment_ix in 0..axis.segments.len() {
         let segment = &axis.segments[segment_ix];
         if group == ScriptGroup::Default {
@@ -117,11 +110,7 @@
                         if seg1.edge_next_ix == Some(first_ix as u16) {
                             break;
                         }
-<<<<<<< HEAD
-                        if let Some(next) = seg1.edge_next(&axis.segments) {
-=======
                         if let Some(next) = seg1.next_in_edge(&axis.segments) {
->>>>>>> f2735a41
                             seg1 = next;
                         } else {
                             break;
@@ -156,27 +145,11 @@
     if group == ScriptGroup::Default {
         // Loop again to find single point segments without a direction and
         // associate them with an existing edge if possible
-<<<<<<< HEAD
-        'segments: for segment_ix in 0..axis.segments.len() {
-=======
         for segment_ix in 0..axis.segments.len() {
->>>>>>> f2735a41
             let segment = &axis.segments[segment_ix];
             if segment.dir != Direction::None {
                 continue;
             }
-<<<<<<< HEAD
-            // Find a matching edge
-            for edge_ix in 0..axis.edges.len() {
-                let edge = &axis.edges[edge_ix];
-                let dist = (segment.pos as i32 - edge.fpos as i32).abs();
-                if dist < edge_distance_threshold {
-                    // We found an edge, link everything up
-                    axis.append_segment_to_edge(segment_ix, edge_ix);
-                    // Move to next segment
-                    continue 'segments;
-                }
-=======
             // Try to find an edge that coincides with this segment within the
             // threshold
             if let Some(edge_ix) = axis
@@ -191,7 +164,6 @@
             {
                 // We found an edge, link everything up
                 axis.append_segment_to_edge(segment_ix, edge_ix);
->>>>>>> f2735a41
             }
         }
     }
@@ -316,13 +288,9 @@
     blues: &[ScaledBlue],
     group: ScriptGroup,
 ) {
-<<<<<<< HEAD
-    // For the default script group, we only handle vertical blues
-=======
     // For the default script group, don't compute blues in the horizontal
     // direction
     // See <https://gitlab.freedesktop.org/freetype/freetype/-/blob/57617782464411201ce7bbc93b086c1b4d7d84a5/src/autofit/aflatin.c#L3572>
->>>>>>> f2735a41
     if axis.dim != Axis::VERTICAL && group == ScriptGroup::Default {
         return;
     }
