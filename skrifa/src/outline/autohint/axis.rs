//! Segments and edges for one dimension of an outline.

use super::{
    metrics::ScaledWidth,
    outline::{Direction, Orientation, Point},
};
use crate::collections::SmallVec;

/// Maximum number of segments and edges stored inline.
///
/// See <https://gitlab.freedesktop.org/freetype/freetype/-/blob/57617782464411201ce7bbc93b086c1b4d7d84a5/src/autofit/afhints.h#L306>
const MAX_INLINE_SEGMENTS: usize = 18;
const MAX_INLINE_EDGES: usize = 12;

/// Either horizontal or vertical.
///
/// A type alias because it's used as an index.
pub type Dimension = usize;

/// Segments and edges for one dimension of an outline.
///
/// See <https://gitlab.freedesktop.org/freetype/freetype/-/blob/57617782464411201ce7bbc93b086c1b4d7d84a5/src/autofit/afhints.h#L309>
#[derive(Clone, Default, Debug)]
pub struct Axis {
    /// Either horizontal or vertical.
    pub dim: Dimension,
    /// Depends on dimension and outline orientation.
    pub major_dir: Direction,
    /// Collection of segments for the axis.
    pub segments: SmallVec<Segment, MAX_INLINE_SEGMENTS>,
    /// Collection of edges for the axis.
    pub edges: SmallVec<Edge, MAX_INLINE_EDGES>,
}

impl Axis {
    /// X coordinates, i.e. vertical segments and edges.
    pub const HORIZONTAL: Dimension = 0;
    /// Y coordinates, i.e. horizontal segments and edges.
    pub const VERTICAL: Dimension = 1;
}

impl Axis {
    pub fn new(dim: Dimension, orientation: Option<Orientation>) -> Self {
        let mut axis = Self::default();
        axis.reset(dim, orientation);
        axis
    }

    pub fn reset(&mut self, dim: Dimension, orientation: Option<Orientation>) {
        self.dim = dim;
        self.major_dir = match (dim, orientation) {
            (Self::HORIZONTAL, Some(Orientation::Clockwise)) => Direction::Down,
            (Self::VERTICAL, Some(Orientation::Clockwise)) => Direction::Right,
            (Self::HORIZONTAL, _) => Direction::Up,
            (Self::VERTICAL, _) => Direction::Left,
            _ => Direction::None,
        };
        self.segments.clear();
        self.edges.clear();
    }
}

impl Axis {
    /// Inserts the given edge into the sorted edge list.
    ///
    /// See <https://gitlab.freedesktop.org/freetype/freetype/-/blob/57617782464411201ce7bbc93b086c1b4d7d84a5/src/autofit/afhints.c#L197>
    pub fn insert_edge(&mut self, edge: Edge, top_to_bottom_hinting: bool) {
        // First push a new default edge
        self.edges.push(edge);
        let edges = self.edges.as_mut_slice();
        // If this is the first edge, we're done.
        if edges.len() == 1 {
            return;
        }
        // Now move it into place
        let mut ix = edges.len() - 1;
        while ix > 0 {
            let prev_ix = ix - 1;
            let prev_fpos = edges[prev_ix].fpos;
            if (top_to_bottom_hinting && prev_fpos > edge.fpos)
                || (!top_to_bottom_hinting && prev_fpos < edge.fpos)
            {
                break;
            }
            // Edges with the same position and minor direction should appear
            // before those with the major direction
            if prev_fpos == edge.fpos && edge.dir == self.major_dir {
                break;
            }
            let prev_edge = edges[prev_ix];
            edges[ix] = prev_edge;
            ix -= 1;
        }
        edges[ix] = edge;
    }

    /// Links the given segment and edge.
    pub fn append_segment_to_edge(&mut self, segment_ix: usize, edge_ix: usize) {
        let edge = &mut self.edges[edge_ix];
        let first_ix = edge.first_ix;
        let last_ix = edge.last_ix;
        edge.last_ix = segment_ix as u16;
        let segment = &mut self.segments[segment_ix];
        segment.edge_next_ix = Some(first_ix);
        self.segments[last_ix as usize].edge_next_ix = Some(segment_ix as u16);
    }
}

impl Axis {
    /// Inserts the given edge into the sorted edge list.
    ///
    /// See <https://gitlab.freedesktop.org/freetype/freetype/-/blob/57617782464411201ce7bbc93b086c1b4d7d84a5/src/autofit/afhints.c#L197>
    pub fn insert_edge(&mut self, edge: Edge, top_to_bottom_hinting: bool) {
        self.edges.push(edge);
        let edges = self.edges.as_mut_slice();
        // If this is the first edge, we're done.
        if edges.len() == 1 {
            return;
        }
        // Now move it into place
        let mut ix = edges.len() - 1;
        while ix > 0 {
            let prev_ix = ix - 1;
            let prev_fpos = edges[prev_ix].fpos;
            if (top_to_bottom_hinting && prev_fpos > edge.fpos)
                || (!top_to_bottom_hinting && prev_fpos < edge.fpos)
            {
                break;
            }
            // Edges with the same position and minor direction should appear
            // before those with the major direction
            if prev_fpos == edge.fpos && edge.dir == self.major_dir {
                break;
            }
            let prev_edge = edges[prev_ix];
            edges[ix] = prev_edge;
            ix -= 1;
        }
        edges[ix] = edge;
    }

    /// Links the given segment and edge.
    pub fn append_segment_to_edge(&mut self, segment_ix: usize, edge_ix: usize) {
        let edge = &mut self.edges[edge_ix];
        let first_ix = edge.first_ix;
        let last_ix = edge.last_ix;
        edge.last_ix = segment_ix as u16;
        let segment = &mut self.segments[segment_ix];
        segment.edge_next_ix = Some(first_ix);
        self.segments[last_ix as usize].edge_next_ix = Some(segment_ix as u16);
    }
}

/// Sequence of points with a single dominant direction.
///
/// See <https://gitlab.freedesktop.org/freetype/freetype/-/blob/57617782464411201ce7bbc93b086c1b4d7d84a5/src/autofit/afhints.h#L262>
#[derive(Copy, Clone, PartialEq, Eq, Debug, Default)]
pub(crate) struct Segment {
    /// Flags describing the properties of the segment.
    pub flags: u8,
    /// Dominant direction of the segment.
    pub dir: Direction,
    /// Position of the segment.
    pub pos: i16,
    /// Deviation from segment position.
    pub delta: i16,
    /// Minimum coordinate of the segment.
    pub min_coord: i16,
    /// Maximum coordinate of the segment.
    pub max_coord: i16,
    /// Hinted segment height.
    pub height: i16,
    /// Used during stem matching.
    pub score: i32,
    /// Index of best candidate for a stem link.
    pub link_ix: Option<u16>,
    /// Index of best candidate for a serif link.
    pub serif_ix: Option<u16>,
    /// Index of first point in the outline.
    pub first_ix: u16,
    /// Index of last point in the outline.
    pub last_ix: u16,
    /// Index of edge that is associated with the segment.
    pub edge_ix: Option<u16>,
    /// Index of next segment in edge's segment list.
    pub edge_next_ix: Option<u16>,
}

/// Segment flags.
///
/// Note: these are the same as edge flags.
///
/// See <https://gitlab.freedesktop.org/freetype/freetype/-/blob/57617782464411201ce7bbc93b086c1b4d7d84a5/src/autofit/afhints.h#L227>
impl Segment {
    pub const NORMAL: u8 = 0;
    pub const ROUND: u8 = 1;
    pub const SERIF: u8 = 2;
    pub const DONE: u8 = 4;
    pub const NEUTRAL: u8 = 8;
}

impl Segment {
    pub fn first(&self) -> usize {
        self.first_ix as usize
    }

    pub fn first_point<'a>(&self, points: &'a [Point]) -> &'a Point {
        &points[self.first()]
    }

    pub fn first_point_mut<'a>(&self, points: &'a mut [Point]) -> &'a mut Point {
        &mut points[self.first()]
    }

    pub fn last(&self) -> usize {
        self.last_ix as usize
    }

    pub fn last_point<'a>(&self, points: &'a [Point]) -> &'a Point {
        &points[self.last()]
    }

    pub fn last_point_mut<'a>(&self, points: &'a mut [Point]) -> &'a mut Point {
        &mut points[self.last()]
    }
<<<<<<< HEAD

    pub fn edge<'a>(&self, edges: &'a [Edge]) -> Option<&'a Edge> {
        edges.get(self.edge_ix.map(|ix| ix as usize)?)
    }
=======
>>>>>>> 1c164a6a
}

/// Sequence of segments used for grid-fitting.
///
/// See <https://gitlab.freedesktop.org/freetype/freetype/-/blob/57617782464411201ce7bbc93b086c1b4d7d84a5/src/autofit/afhints.h#L286>
#[derive(Copy, Clone, PartialEq, Eq, Debug, Default)]
pub(crate) struct Edge {
    /// Original, unscaled position in font units.
    pub fpos: i16,
    /// Original, scaled position.
    pub opos: i32,
    /// Current position.
    pub pos: i32,
    /// Edge flags.
    pub flags: u8,
    /// Edge direction.
    pub dir: Direction,
    /// Present if this is a blue edge.
    pub blue_edge: Option<ScaledWidth>,
    /// Index of linked edge.
    pub link_ix: Option<u16>,
    /// Index of primary edge for serif.
    pub serif_ix: Option<u16>,
    /// Used to speed up edge interpolation.
    pub scale: i32,
    /// Index of first segment in edge.
    pub first_ix: u16,
    /// Index of last segment in edge.
    pub last_ix: u16,
}

/// Edge flags.
///
/// Note: these are the same as segment flags.
///
/// See <https://gitlab.freedesktop.org/freetype/freetype/-/blob/57617782464411201ce7bbc93b086c1b4d7d84a5/src/autofit/afhints.h#L227>
impl Edge {
    pub const NORMAL: u8 = Segment::NORMAL;
    pub const ROUND: u8 = Segment::ROUND;
    pub const SERIF: u8 = Segment::SERIF;
    pub const DONE: u8 = Segment::DONE;
    pub const NEUTRAL: u8 = Segment::NEUTRAL;
}

impl Edge {
    pub fn link<'a>(&self, edges: &'a [Edge]) -> Option<&'a Edge> {
        edges.get(self.link_ix.map(|ix| ix as usize)?)
    }

    pub fn serif<'a>(&self, edges: &'a [Edge]) -> Option<&'a Edge> {
        edges.get(self.serif_ix.map(|ix| ix as usize)?)
    }
}<|MERGE_RESOLUTION|>--- conflicted
+++ resolved
@@ -223,13 +223,10 @@
     pub fn last_point_mut<'a>(&self, points: &'a mut [Point]) -> &'a mut Point {
         &mut points[self.last()]
     }
-<<<<<<< HEAD
 
     pub fn edge<'a>(&self, edges: &'a [Edge]) -> Option<&'a Edge> {
         edges.get(self.edge_ix.map(|ix| ix as usize)?)
     }
-=======
->>>>>>> 1c164a6a
 }
 
 /// Sequence of segments used for grid-fitting.
@@ -282,4 +279,56 @@
     pub fn serif<'a>(&self, edges: &'a [Edge]) -> Option<&'a Edge> {
         edges.get(self.serif_ix.map(|ix| ix as usize)?)
     }
+}
+
+/// Sequence of segments used for grid-fitting.
+///
+/// See <https://gitlab.freedesktop.org/freetype/freetype/-/blob/57617782464411201ce7bbc93b086c1b4d7d84a5/src/autofit/afhints.h#L286>
+#[derive(Copy, Clone, PartialEq, Eq, Debug, Default)]
+pub(crate) struct Edge {
+    /// Original, unscaled position in font units.
+    pub fpos: i16,
+    /// Original, scaled position.
+    pub opos: i32,
+    /// Current position.
+    pub pos: i32,
+    /// Edge flags.
+    pub flags: u8,
+    /// Edge direction.
+    pub dir: Direction,
+    /// Present if this is a blue edge.
+    pub blue_edge: Option<ScaledWidth>,
+    /// Index of linked edge.
+    pub link_ix: Option<u16>,
+    /// Index of primary edge for serif.
+    pub serif_ix: Option<u16>,
+    /// Used to speed up edge interpolation.
+    pub scale: i32,
+    /// Index of first segment in edge.
+    pub first_ix: u16,
+    /// Index of last segment in edge.
+    pub last_ix: u16,
+}
+
+/// Edge flags.
+///
+/// Note: these are the same as segment flags.
+///
+/// See <https://gitlab.freedesktop.org/freetype/freetype/-/blob/57617782464411201ce7bbc93b086c1b4d7d84a5/src/autofit/afhints.h#L227>
+impl Edge {
+    pub const NORMAL: u8 = Segment::NORMAL;
+    pub const ROUND: u8 = Segment::ROUND;
+    pub const SERIF: u8 = Segment::SERIF;
+    pub const DONE: u8 = Segment::DONE;
+    pub const NEUTRAL: u8 = Segment::NEUTRAL;
+}
+
+impl Edge {
+    pub fn link<'a>(&self, edges: &'a [Edge]) -> Option<&'a Edge> {
+        edges.get(self.link_ix.map(|ix| ix as usize)?)
+    }
+
+    pub fn serif<'a>(&self, edges: &'a [Edge]) -> Option<&'a Edge> {
+        edges.get(self.serif_ix.map(|ix| ix as usize)?)
+    }
 }