//! Compact representation of an unscaled, unhinted outline.

#![allow(dead_code)]

use super::DrawError;
use crate::collections::SmallVec;
use core::ops::Range;
use raw::{
    tables::glyf::PointFlags,
    types::{F26Dot6, Point},
};

#[derive(Copy, Clone, Default, Debug)]
pub(super) struct UnscaledPoint {
    pub x: i16,
    pub y: i16,
    pub flags: PointFlags,
    pub is_contour_start: bool,
}

impl UnscaledPoint {
    pub fn from_glyf_point(
        point: Point<F26Dot6>,
        flags: PointFlags,
        is_contour_start: bool,
    ) -> Self {
        let point = point.map(|x| (x.to_bits() >> 6) as i16);
        Self {
            x: point.x,
            y: point.y,
            flags: flags.without_markers(),
            is_contour_start,
        }
    }

    pub fn is_on_curve(self) -> bool {
        self.flags.is_on_curve()
    }
}

pub(super) trait UnscaledOutlineSink {
    fn try_reserve(&mut self, additional: usize) -> Result<(), DrawError>;
    fn push(&mut self, point: UnscaledPoint) -> Result<(), DrawError>;
    fn extend(&mut self, points: impl IntoIterator<Item = UnscaledPoint>) -> Result<(), DrawError> {
        for point in points.into_iter() {
            self.push(point)?;
        }
        Ok(())
    }
}

// please can I have smallvec?
pub(super) struct UnscaledOutlineBuf<const INLINE_CAP: usize>(SmallVec<UnscaledPoint, INLINE_CAP>);

impl<const INLINE_CAP: usize> UnscaledOutlineBuf<INLINE_CAP> {
    pub fn new() -> Self {
        Self(SmallVec::new())
    }

    pub fn clear(&mut self) {
        self.0.clear();
    }

    pub fn as_ref(&self) -> UnscaledOutlineRef {
        UnscaledOutlineRef {
            points: self.0.as_slice(),
        }
    }
}

impl<const INLINE_CAP: usize> UnscaledOutlineSink for UnscaledOutlineBuf<INLINE_CAP> {
    fn try_reserve(&mut self, additional: usize) -> Result<(), DrawError> {
        if !self.0.try_reserve(additional) {
            Err(DrawError::InsufficientMemory)
        } else {
            Ok(())
        }
    }

    fn push(&mut self, point: UnscaledPoint) -> Result<(), DrawError> {
        self.0.push(point);
        Ok(())
    }
}

#[derive(Copy, Clone, Debug)]
pub(super) struct UnscaledOutlineRef<'a> {
    pub points: &'a [UnscaledPoint],
}

impl UnscaledOutlineRef<'_> {
    /// Returns the range of contour points and the index of the point within
    /// that contour for the last point where `f` returns true.
    ///
    /// This is common code used for finding extrema when materializing blue
    /// zones.
    ///
    /// For example: <https://gitlab.freedesktop.org/freetype/freetype/-/blob/57617782464411201ce7bbc93b086c1b4d7d84a5/src/autofit/aflatin.c#L509>
    pub fn find_last_contour(
        &self,
        mut f: impl FnMut(&UnscaledPoint) -> bool,
    ) -> Option<(Range<usize>, usize)> {
        if self.points.is_empty() {
            return None;
        }
        let mut best_contour = 0..0;
        // Index of the best point relative to the start of the best contour
        let mut best_point = 0;
        let mut cur_contour = 0..0;
        let mut found_best_in_cur_contour = false;
        for (point_ix, point) in self.points.iter().enumerate() {
            if point.is_contour_start {
                if found_best_in_cur_contour {
                    best_contour = cur_contour;
                }
                cur_contour = point_ix..point_ix;
                found_best_in_cur_contour = false;
                // Ignore single point contours
                match self.points.get(point_ix + 1) {
                    Some(next_point) if next_point.is_contour_start => continue,
                    None => continue,
                    _ => {}
                }
            }
            cur_contour.end += 1;
            if f(point) {
                best_point = point_ix - cur_contour.start;
                found_best_in_cur_contour = true;
            }
        }
        if found_best_in_cur_contour {
            best_contour = cur_contour;
        }
        if !best_contour.is_empty() {
            Some((best_contour, best_point))
        } else {
            None
        }
    }
}

#[derive(Copy, Clone)]
enum PendingElement {
    Line([f32; 2]),
    Cubic([f32; 6]),
}

/// Adapts an UnscaledOutlineSink to be fed from a pen while tracking
/// memory allocation errors.
pub(super) struct UnscaledPenAdapter<'a, T> {
    sink: &'a mut T,
    failed: bool,
    last_start: Option<(f32, f32)>,
    pending: Option<PendingElement>,
}

impl<'a, T> UnscaledPenAdapter<'a, T> {
    pub fn new(sink: &'a mut T) -> Self {
        Self {
            sink,
            failed: false,
            last_start: None,
            pending: None,
        }
    }
}

impl<T> UnscaledPenAdapter<'_, T>
where
    T: UnscaledOutlineSink,
{
    fn push(&mut self, x: f32, y: f32, flags: PointFlags, is_contour_start: bool) {
        if self
            .sink
            .push(UnscaledPoint {
                x: x as i16,
                y: y as i16,
                flags,
                is_contour_start,
            })
            .is_err()
        {
            self.failed = true;
        }
    }

    fn flush_pending(&mut self, for_close: bool) {
        if let Some(element) = self.pending.take() {
            let [x, y] = match element {
                PendingElement::Line([x, y]) => [x, y],
                PendingElement::Cubic([x0, y0, x1, y1, x, y]) => {
                    self.push(x0, y0, PointFlags::off_curve_cubic(), false);
                    self.push(x1, y1, PointFlags::off_curve_cubic(), false);
                    [x, y]
                }
            };
            if !for_close || self.last_start != Some((x, y)) {
                self.push(x, y, PointFlags::on_curve(), false);
            }
        }
    }

    pub fn finish(mut self) -> Result<(), DrawError> {
        self.flush_pending(true);
        if self.failed {
            Err(DrawError::InsufficientMemory)
        } else {
            Ok(())
        }
    }
}

impl<T: UnscaledOutlineSink> super::OutlinePen for UnscaledPenAdapter<'_, T> {
    fn move_to(&mut self, x: f32, y: f32) {
        self.push(x, y, PointFlags::on_curve(), true);
        self.last_start = Some((x, y));
    }

    fn line_to(&mut self, x: f32, y: f32) {
        self.flush_pending(false);
        self.pending = Some(PendingElement::Line([x, y]));
    }

    fn quad_to(&mut self, cx0: f32, cy0: f32, x: f32, y: f32) {
        self.flush_pending(false);
        self.push(cx0, cy0, PointFlags::off_curve_quad(), false);
        self.push(x, y, PointFlags::on_curve(), false);
    }

    fn curve_to(&mut self, cx0: f32, cy0: f32, cx1: f32, cy1: f32, x: f32, y: f32) {
        self.flush_pending(false);
        self.pending = Some(PendingElement::Cubic([cx0, cy0, cx1, cy1, x, y]));
    }

    fn close(&mut self) {
        self.flush_pending(true);
    }
}

#[cfg(test)]
mod tests {
    use super::*;
    use crate::{outline::OutlinePen, prelude::LocationRef, MetadataProvider};
    use raw::{types::GlyphId, FontRef};

    #[test]
    fn read_glyf_outline() {
        let font = FontRef::new(font_test_data::MATERIAL_SYMBOLS_SUBSET).unwrap();
        let glyph = font.outline_glyphs().get(GlyphId::new(5)).unwrap();
        let mut outline = UnscaledOutlineBuf::<32>::new();
        glyph
            .draw_unscaled(LocationRef::default(), None, &mut outline)
            .unwrap();
        let outline = outline.as_ref();
        let expected = [
            // contour 0
            (400, 80, 1),
            (400, 360, 1),
            (320, 360, 1),
            (320, 600, 1),
            (320, 633, 0),
            (367, 680, 0),
            (400, 680, 1),
            (560, 680, 1),
            (593, 680, 0),
            (640, 633, 0),
            (640, 600, 1),
            (640, 360, 1),
            (560, 360, 1),
            (560, 80, 1),
            // contour 1
            (480, 720, 1),
            (447, 720, 0),
            (400, 767, 0),
            (400, 800, 1),
            (400, 833, 0),
            (447, 880, 0),
            (480, 880, 1),
            (513, 880, 0),
            (560, 833, 0),
            (560, 800, 1),
            (560, 767, 0),
            (513, 720, 0),
        ];
        let points = outline
            .points
            .iter()
            .map(|point| (point.x, point.y, point.flags.to_bits()))
            .collect::<Vec<_>>();
        assert_eq!(points, expected);
    }

    #[test]
    #[cfg(feature = "spec_next")]
    fn read_cubic_glyf_outline() {
        let font = FontRef::new(font_test_data::CUBIC_GLYF).unwrap();
        let glyph = font.outline_glyphs().get(GlyphId::new(2)).unwrap();
        let mut outline = UnscaledOutlineBuf::<32>::new();
        glyph
            .draw_unscaled(LocationRef::default(), None, &mut outline)
            .unwrap();
        let outline = outline.as_ref();
        let expected = [
            // contour 0
            (278, 710, 1),
            (278, 470, 1),
            (300, 500, 128),
            (800, 500, 128),
            (998, 470, 1),
            (998, 710, 1),
        ];
        let points = outline
            .points
            .iter()
            .map(|point| (point.x, point.y, point.flags.to_bits()))
            .collect::<Vec<_>>();
        assert_eq!(points, expected);
    }

    #[test]
    fn read_cff_outline() {
        let font = FontRef::new(font_test_data::CANTARELL_VF_TRIMMED).unwrap();
        let glyph = font.outline_glyphs().get(GlyphId::new(2)).unwrap();
        let mut outline = UnscaledOutlineBuf::<32>::new();
        glyph
            .draw_unscaled(LocationRef::default(), None, &mut outline)
            .unwrap();
        let outline = outline.as_ref();
        let expected = [
            // contour 0
            (83, 0, 1),
            (163, 0, 1),
            (163, 482, 1),
            (83, 482, 1),
            // contour 1
            (124, 595, 1),
            (160, 595, 128),
            (181, 616, 128),
            (181, 652, 1),
            (181, 688, 128),
            (160, 709, 128),
            (124, 709, 1),
            (88, 709, 128),
            (67, 688, 128),
            (67, 652, 1),
            (67, 616, 128),
            (88, 595, 128),
        ];
        let points = outline
            .points
            .iter()
            .map(|point| (point.x, point.y, point.flags.to_bits()))
            .collect::<Vec<_>>();
        assert_eq!(points, expected);
    }

    #[test]
    fn find_vertical_extrema() {
        let font = FontRef::new(font_test_data::MATERIAL_SYMBOLS_SUBSET).unwrap();
        let glyph = font.outline_glyphs().get(GlyphId::new(5)).unwrap();
        let mut outline = UnscaledOutlineBuf::<32>::new();
        glyph
            .draw_unscaled(LocationRef::default(), None, &mut outline)
            .unwrap();
        let outline = outline.as_ref();
        // Find the maximum Y value and its containing contour
        let mut top_y = None;
        let (top_contour, top_point_ix) = outline
            .find_last_contour(|point| {
                if top_y.is_none() || Some(point.y) > top_y {
                    top_y = Some(point.y);
                    true
                } else {
                    false
                }
            })
            .unwrap();
        assert_eq!(top_contour, 14..26);
        assert_eq!(top_point_ix, 5);
        assert_eq!(top_y, Some(880));
        // Find the minimum Y value and its containing contour
        let mut bottom_y = None;
        let (bottom_contour, bottom_point_ix) = outline
            .find_last_contour(|point| {
                if bottom_y.is_none() || Some(point.y) < bottom_y {
                    bottom_y = Some(point.y);
                    true
                } else {
                    false
                }
            })
            .unwrap();
        assert_eq!(bottom_contour, 0..14);
        assert_eq!(bottom_point_ix, 0);
        assert_eq!(bottom_y, Some(80));
    }

    /// When a contour ends with a line or cubic whose end matches the start
<<<<<<< HEAD
    /// point, omit the last on curve.
=======
    /// point, omit the last on curve. This matches FreeType behavior when
    /// constructing a TrueType style outline from a CFF font.
>>>>>>> 9ae0755d
    #[test]
    fn omit_unnecessary_trailing_oncurves() {
        let mut outline = UnscaledOutlineBuf::<64>::new();
        let mut pen = UnscaledPenAdapter::new(&mut outline);
        pen.move_to(0.5, 1.5);
        pen.line_to(1.0, 2.0);
        // matches start, omit last on curve
        pen.line_to(0.5, 1.5);
        pen.close();
        pen.move_to(5.0, 6.0);
        pen.curve_to(1.0, 1.0, 2.0, 2.0, 2.0, 3.0);
        // matches start, omit last on curve
        pen.curve_to(1.0, 1.0, 2.0, 2.0, 5.0, 6.0);
        pen.close();
        pen.move_to(5.0, 6.0);
        // doesn't match start, keep on curve
        pen.curve_to(1.0, 1.0, 2.0, 2.0, 2.0, 3.0);
        pen.close();
        pen.finish().unwrap();
        // Collect a vec of bools where true means on curve
        let on_curves = outline
            .0
            .iter()
            .map(|point| point.flags.is_on_curve())
            .collect::<Vec<_>>();
        #[rustfmt::skip]
        let expected_on_curves = [
            true,  // move
            true,  // line
                   // trailing line omitted
            true,  // move
            false, // cubic 1 off curve 1
            false, // cubic 1 off curve 2
            true,  // cubic 1 on curve
            false, // cubic 2 off curve 1
            false, // cubic 2 off curve 2
                   // trailing on curve omitted
            true,  // move
            false, // cubic 1 off curve 1
            false, // cubic 1 off curve 2
            true,  // trailing on curve retained
        ];
        assert_eq!(on_curves, expected_on_curves);
    }
}<|MERGE_RESOLUTION|>--- conflicted
+++ resolved
@@ -396,12 +396,8 @@
     }
 
     /// When a contour ends with a line or cubic whose end matches the start
-<<<<<<< HEAD
-    /// point, omit the last on curve.
-=======
     /// point, omit the last on curve. This matches FreeType behavior when
     /// constructing a TrueType style outline from a CFF font.
->>>>>>> 9ae0755d
     #[test]
     fn omit_unnecessary_trailing_oncurves() {
         let mut outline = UnscaledOutlineBuf::<64>::new();
