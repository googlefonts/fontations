[package]
name = "skrifa"
version = "0.17.0"
edition = "2021"
license = "MIT/Apache-2.0"
description = "Metadata reader and glyph scaler for OpenType fonts."
repository = "https://github.com/googlefonts/fontations"
readme = "README.md"
categories = ["text-processing", "parsing", "graphics"]

[features]
default = ["traversal"]
std = ["read-fonts/std"]
traversal = ["std", "read-fonts/traversal"]
libm = ["dep:core_maths"]

[dependencies]
<<<<<<< HEAD
read-fonts = { version = "0.16.0", path = "../read-fonts", default-features = false }
core_maths = { version = "0.1", optional = true }
=======
read-fonts = { version = "0.17.0", path = "../read-fonts" }
>>>>>>> ba9cc3b1

[dev-dependencies]
font-test-data = { path = "../font-test-data" }
read-fonts = { version = "0.17.0", path = "../read-fonts", features = [
    "scaler_test",
    "serde",
] }
serde = "1.0"
serde_json = "1.0"
pretty_assertions = "1.3.0"<|MERGE_RESOLUTION|>--- conflicted
+++ resolved
@@ -15,12 +15,8 @@
 libm = ["dep:core_maths"]
 
 [dependencies]
-<<<<<<< HEAD
-read-fonts = { version = "0.16.0", path = "../read-fonts", default-features = false }
+read-fonts = { version = "0.17.0", path = "../read-fonts", default-features = false }
 core_maths = { version = "0.1", optional = true }
-=======
-read-fonts = { version = "0.17.0", path = "../read-fonts" }
->>>>>>> ba9cc3b1
 
 [dev-dependencies]
 font-test-data = { path = "../font-test-data" }
